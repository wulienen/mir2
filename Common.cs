﻿using System;
using System.Collections.Generic;
using System.Drawing;
using System.IO;
using System.Reflection;
using System.Text.RegularExpressions;
using C = ClientPackets;
using S = ServerPackets;

[Flags]
public enum GMOptions : byte
{
    None = 0,
    GameMaster = 0x0001,
    Observer = 0x0002,
    Superman = 0x0004
}

public enum AwakeType : byte
{
    None = 0,
    DC,
    MC,
    SC,
    AC,
    MAC,
    HPMP,
}

[Flags]
public enum LevelEffects : byte
{
    None = 0,
    Mist = 0x0001,
    RedDragon = 0x0002,
    BlueDragon = 0x0004
}

public enum OutputMessageType : byte
{
    Normal, 
    Quest,
}

public enum ItemGrade : byte
{
    None = 0,
    Common = 1,
    Rare = 2,
    Legendary = 3,
    Mythical = 4,
}

public enum RefinedValue : byte
{
    None = 0,
    DC = 1,
    MC = 2,
    SC = 3,
}

public enum QuestType : byte
{
    General = 0,
    Daily = 1,
    Repeatable = 2
}

public enum QuestIcon : byte
{
    None = 0,
    QuestionWhite = 1,
    ExclamationYellow = 2,
    QuestionYellow = 3,
    ExclamationBlue = 5,
    QuestionBlue = 6
}

public enum QuestState : byte
{
    Add,
    Update,
    Remove
}

public enum DefaultNPCType : byte
{
    Login,
    LevelUp,
    UseItem,
    MapCoord,
    MapEnter,
    Die,
    Trigger,
    CustomCommand,
    OnAcceptQuest,
    OnFinishQuest,
    Daily
}

public enum IntelligentCreatureType : byte
{
    None = 99,
    BabyPig = 0,
    Chick = 1,
    Kitten = 2,
    BabySkeleton = 3,
    Baekdon = 4,
    Wimaen = 5,
    BlackKitten = 6,
    BabyDragon = 7,
    OlympicFlame = 8,
    BabySnowMan = 9,
}

//6 blank mob files
//4 mob frames not added
//2 blank frame sets (92, 173)
//4 mob frames duplicate of other frame sets

//TODO: add 2 missing frames in to blank frames, remove 2 duplicate frames (leaving no blanks and 2 duplicates)
public enum Monster : ushort
{
    Guard = 0,
    TaoistGuard = 1,
    Guard2 = 2,
    Hen = 3,
    Deer = 4,
    Scarecrow = 5,
    HookingCat = 6,
    RakingCat = 7,
    Yob = 8,
    Oma = 9,
    CannibalPlant = 10,
    ForestYeti = 11,
    SpittingSpider = 12,
    ChestnutTree = 13,
    EbonyTree = 14,
    LargeMushroom = 15,
    CherryTree = 16,
    OmaFighter = 17,
    OmaWarrior = 18,
    CaveBat = 19,
    CaveMaggot = 20,
    Scorpion = 21,
    Skeleton = 22,
    BoneFighter = 23,
    AxeSkeleton = 24,
    BoneWarrior = 25,
    BoneElite = 26,
    Dung = 27,
    Dark = 28,
    WoomaSoldier = 29,
    WoomaFighter = 30,
    WoomaWarrior = 31,
    FlamingWooma = 32,
    WoomaGuardian = 33,
    WoomaTaurus = 34,
    WhimperingBee = 35,
    GiantWorm = 36,
    Centipede = 37,
    BlackMaggot = 38,
    Tongs = 39,
    EvilTongs = 40,
    EvilCentipede = 41,
    BugBat = 42,
    BugBatMaggot = 43,
    WedgeMoth = 44,
    RedBoar = 45,
    BlackBoar = 46,
    SnakeScorpion = 47,
    WhiteBoar = 48,
    EvilSnake = 49,
    BombSpider = 50,
    RootSpider = 51,
    SpiderBat = 52,
    VenomSpider = 53,
    GangSpider = 54,
    GreatSpider = 55,
    LureSpider = 56,
    BigApe = 57,
    EvilApe = 58,
    GrayEvilApe = 59,
    RedEvilApe = 60,
    CrystalSpider = 61,
    RedMoonEvil = 62,
    BigRat = 63,
    ZumaArcher = 64,
    ZumaStatue = 65,
    ZumaGuardian = 66,
    RedThunderZuma = 67,
    ZumaTaurus = 68,
    DigOutZombie = 69,
    ClZombie = 70,
    NdZombie = 71,
    CrawlerZombie = 72,
    ShamanZombie = 73,
    Ghoul = 74,
    KingScorpion = 75,
    KingHog = 76,
    DarkDevil = 77,
    BoneFamiliar = 78,
    Shinsu = 79,
    Shinsu1 = 80,
    SpiderFrog = 81,
    HoroBlaster = 82,
    BlueHoroBlaster = 83,
    KekTal = 84,
    VioletKekTal = 85,
    Khazard = 86,
    RoninGhoul = 87,
    ToxicGhoul = 88,
    BoneCaptain = 89,
    BoneSpearman = 90,
    BoneBlademan = 91,
    BoneArcher = 92,
    BoneLord = 93,
    Minotaur = 94,
    IceMinotaur = 95,
    ElectricMinotaur = 96,
    WindMinotaur = 97,
    FireMinotaur = 98,
    RightGuard = 99,
    LeftGuard = 100,
    MinotaurKing = 101,
    FrostTiger = 102,
    Sheep = 103,
    Wolf = 104,
    ShellNipper = 105,
    Keratoid = 106,
    GiantKeratoid = 107,
    SkyStinger = 108,
    SandWorm = 109,
    VisceralWorm = 110,
    RedSnake = 111,
    TigerSnake = 112,
    Yimoogi = 113,
    GiantWhiteSnake = 114,
    BlueSnake = 115,
    YellowSnake = 116,
    HolyDeva = 117,
    AxeOma = 118,
    SwordOma = 119,
    CrossbowOma = 120,
    WingedOma = 121,
    FlailOma = 122,
    OmaGuard = 123,
    YinDevilNode = 124,
    YangDevilNode = 125,
    OmaKing = 126,
    BlackFoxman = 127,
    RedFoxman = 128,
    WhiteFoxman = 129,
    TrapRock = 130,
    GuardianRock = 131,
    ThunderElement = 132,
    CloudElement = 133,
    GreatFoxSpirit = 134,
    HedgeKekTal = 135,
    BigHedgeKekTal = 136,
    RedFrogSpider = 137,
    BrownFrogSpider = 138,
    ArcherGuard = 139,
    KatanaGuard = 140,
    //BLANK_141 = 141,
    Pig = 142,
    Bull = 143,
    Bush = 144,
    ChristmasTree = 145,
    HighAssassin = 146,
    DarkDustPile = 147,
    DarkBrownWolf = 148,
    Football = 149,

    GingerBreadman = 150,
    HalloweenScythe = 151,
    GhastlyLeecher = 152,
    CyanoGhast = 153,
    MutatedManworm = 154,
    CrazyManworm = 155,
    MudPile = 156,
    TailedLion = 157,
    Behemoth = 158,
    DarkDevourer = 159,//LIB BROKE??
    PoisonHugger = 160,
    Hugger = 161,
    MutatedHugger = 162,//BROKE
    DreamDevourer = 163,//LIB BROKE??
    Treasurebox = 164,
    SnowPile = 165,
    Snowman = 166,
    SnowTree = 167,
    GiantEgg = 168,
    RedTurtle = 169,
    GreenTurtle = 170,
    BlueTurtle = 171,
    Catapult = 172, //not added frames //special 3 states in 1 
    SabukWallSection = 173, //not added frames
    NammandWallSection = 174, //not added frames
    //BLANK_175 = 175,
    BlueSanta = 176,//FRAMES BROKE
    BattleStandard = 177,
    ArcherGuard2 = 178, //NO FRAMES
    RedYimoogi = 179,
    //BLANK_180 = 180,
    //BLANK_181 = 181,
    //BLANK_182 = 182,
    FlameTiger = 183,
    WingedTigerLord = 184,//FRAMES BROKE
    TowerTurtle = 185,
    FinialTurtle = 186,
    TurtleKing = 187,//NEEDS AI
    DarkTurtle = 188,
    LightTurtle = 189,
    DarkSwordOma = 190,
    DarkAxeOma = 191,
    DarkCrossbowOma = 192,
    DarkWingedOma = 193,
    BoneWhoo = 194,
    DarkSpider = 195,
    ViscusWorm = 196,
    ViscusCrawler = 197,
    CrawlerLave = 198,
    DarkYob = 199,

    FlamingMutant = 200,
    StoningStatue = 201,
    FlyingStatue = 202,
    ValeBat = 203,
    Weaver = 204,
    VenomWeaver = 205,
    CrackingWeaver = 206,
    ArmingWeaver = 207,
    CrystalWeaver = 208,
    FrozenZumaStatue = 209,
    FrozenZumaGuardian = 210,
    FrozenRedZuma = 211,
    GreaterWeaver = 212,
    SpiderWarrior = 213,
    SpiderBarbarian = 214,
    HellSlasher = 215,
    HellPirate = 216,
    HellCannibal = 217,
    HellKeeper = 218,
    HellBolt = 219,
    WitchDoctor = 220,
    ManectricHammer = 221,
    ManectricClub = 222,
    ManectricClaw = 223,
    ManectricStaff = 224,
    NamelessGhost = 225,
    DarkGhost = 226,
    ChaosGhost = 227,
    ManectricBlest = 228,
    ManectricKing = 229,
    FrozenDoor = 230,
    IcePillar = 231,
    FrostYeti = 232,
    ManectricSlave = 233,
    TrollHammer = 234,
    TrollBomber = 235,
    TrollStoner = 236,
    TrollKing = 237,
    FlameSpear = 238,
    FlameMage = 239,
    FlameScythe = 240,
    FlameAssassin = 241,
    FlameQueen = 242,
    HellKnight1 = 243,
    HellKnight2 = 244,
    HellKnight3 = 245,
    HellKnight4 = 246,
    HellLord = 247,
    WaterGuard = 248,
    IceGuard = 249,

    ElementGuard = 250,
    DemonGuard = 251,
    KingGuard = 252,
    Sanke10 = 253,
    Sanke11 = 254,
    Sanke12 = 255,
    Sanke13 = 256,
    Sanke14 = 257,
    Sanke15 = 258,
    Sanke16 = 259,
    Sanke17 = 260,
    DeathCrawler = 261,
    BurningZombie = 262,
    MudZombie = 263,
    FrozenZombie = 264,
    UndeadWolf = 265,
    Demonwolf = 266,
    WhiteMammoth = 267,
    DarkBeast = 268,
    LightBeast = 269,
    BloodBaboon = 270,
    HardenRhino = 271,
    AncientBringer = 272,
    FightingCat = 273,
    FireCat = 274,
    CatWidow = 275,
    StainHammerCat = 276,
    BlackHammerCat = 277,
    StrayCat = 278,
    CatShaman = 279,
    Jar1 = 280,
    Jar2 = 281,
    SeedingsGeneral = 282,
    RestlessJar = 283,
    GeneralJinmYo = 284,
    Bunny = 285,
    Tucson = 286,
    TucsonFighter = 287,
    TucsonMage = 288,
    TucsonWarrior = 289,
    Armadillo = 290,
    ArmadilloElder = 291,
    TucsonEgg = 292,
    PlaguedTucson = 293,
    SandSnail = 294,
    CannibalTentacles = 295,
    TucsonGeneral = 296,
    GasToad = 297,
    Mantis = 298,
    SwampWarrior = 299,

    AssassinBird = 300,
    RhinoWarrior = 301,
    RhinoPriest = 302,
    SwampSlime = 303,
    RockGuard = 304,
    MudWarrior = 305,
    SmallPot = 306,
    TreeQueen = 307,
    ShellFighter = 308,
    DarkBaboon = 309,
    TwinHeadBeast = 310,
    OmaCannibal = 311,
    OmaBlest = 312,
    OmaSlasher = 313,
    OmaAssassin = 314,
    OmaMage = 315,
    OmaWitchDoctor = 316,
    LightningBead = 317,
    HealingBead = 318,
    PowerUpBead = 319,
    DarkOmaKing = 320,
    CaveMage = 321,
    Mandrill = 322,
    PlagueCrab = 323,
    CreeperPlant = 324,
    FloatingWraith = 325,
    ArmedPlant = 326,
    AvengerPlant = 327,
    Nadz = 328,
    AvengingSpirit = 329,
    AvengingWarrior = 330,
    AxePlant = 331,
    WoodBox = 332,
    ClawBeast = 333,
    KillerPlant = 334,
    SackWarrior = 335,
    WereTiger = 336,
    KingHydrax = 337,
    Hydrax = 338,
    HornedMage = 339,
    Basiloid = 340,
    HornedArcher = 341,
    ColdArcher = 342,
    HornedWarrior = 343,
    FloatingRock = 344,
    ScalyBeast = 345,
    HornedSorceror = 346,
    BoulderSpirit = 347,
    HornedCommander = 348,
    MoonStone = 349,

    SunStone = 350,
    LightningStone = 351,
    Turtlegrass = 352,
    Mantree = 353,
    Bear = 354,
    Leopard = 355,
    ChieftainArcher = 356,
    ChieftainSword = 357,
    StoningSpider = 358, //Archer Spell mob (not yet coded)
    VampireSpider = 359, //Archer Spell mob
    SpittingToad = 360, //Archer Spell mob
    SnakeTotem = 361, //Archer Spell mob
    CharmedSnake = 362, //Archer Spell mob
    FrozenSoldier = 363,
    FrozenFighter = 364,
    FrozenArcher = 365,
    FrozenKnight = 366,
    FrozenGolem = 367,
    IcePhantom = 368,
    SnowWolf = 369,
    SnowWolfKing = 370,
    WaterDragon = 371,
    BlackTortoise = 372,
    Manticore = 373,
    DragonWarrior = 374,
    DragonArcher = 375,
    Kirin = 376,
    Guard3 = 377,
    ArcherGuard3 = 378,
    Bunny2 = 379,
    FrozenMiner = 380,
    FrozenAxeman = 381,
    FrozenMagician = 382,
    SnowYeti = 383,
    IceCrystalSoldier = 384,
    DarkWraith = 385,
    DarkSpirit = 386,
    CrystalBeast = 387,
    RedOrb = 388,
    BlueOrb = 389,
    YellowOrb = 390,
    GreenOrb = 391,
    WhiteOrb = 392,
    FatalLotus = 393,
    AntCommander = 394,
    CargoBoxwithlogo = 395,
    Doe = 396,
    //BLANK_397 = 397,
    AngryReindeer = 398,
    CargoBox = 399,
    
    Ram1 = 400,
    Ram2 = 401,
    Kite = 403,

    EvilMir = 900,
    EvilMirBody = 901,
    DragonStatue = 902,

    BabyPig = 10000,//Permanent
    Chick = 10001,//Special
    Kitten = 10002,//Permanent
    BabySkeleton = 10003,//Special
    Baekdon = 10004,//Special
    Wimaen = 10005,//Event
    BlackKitten = 10006,//unknown
    BabyDragon = 10007,//unknown
    OlympicFlame = 10008,//unknown
    BabySnowMan = 10009,//unknown
}

public enum MirAction : byte
{
    Standing,
    Walking,
    Running,
    Pushed,
    DashL,
    DashR,
    DashFail,
    Stance,
    Stance2,
    Attack1,
    Attack2,
    Attack3,
    Attack4,
    AttackRange1,
    AttackRange2,
    AttackRange3,
    Special,
    Struck,
    Harvest,
    Spell,
    Die,
    Dead,
    Skeleton,
    Show,
    Hide,
    Stoned,
    Appear,
    Revive,
    SitDown,
    Mine,
    Sneek,
    DashAttack,
    Lunge,

    WalkingBow,
    RunningBow,
    Jump,

    MountStanding,
    MountWalking,
    MountRunning,
    MountStruck,
    MountAttack,

    FishingCast,
    FishingWait,
    FishingReel
}

public enum CellAttribute : byte
{
    Walk = 0,
    HighWall = 1,
    LowWall = 2,
}
public enum LightSetting : byte
{
    Normal = 0,
    Dawn = 1,
    Day = 2,
    Evening = 3,
    Night = 4
}
[Obfuscation(Feature = "renaming", Exclude = true)]
public enum MirGender : byte
{
    Male = 0,
    Female = 1
}

[Obfuscation(Feature = "renaming", Exclude = true)]
public enum MirClass : byte
{
    Warrior = 0,
    Wizard = 1,
    Taoist = 2,
    Assassin = 3,
    Archer = 4
}

public enum MirDirection : byte
{
    Up = 0,
    UpRight = 1,
    Right = 2,
    DownRight = 3,
    Down = 4,
    DownLeft = 5,
    Left = 6,
    UpLeft = 7
}

public enum ObjectType : byte
{
    None= 0,
    Player = 1,
    Item = 2,
    Merchant = 3,
    Spell = 4,
    Monster = 5,
    Deco = 6
}

public enum ChatType : byte
{
    Normal = 0,
    Shout = 1,
    System = 2,
    Hint = 3,
    Announcement = 4,
    Group = 5,
    WhisperIn = 6,
    WhisperOut = 7,
    Guild = 8,
    Experience = 9,
    Trainer = 10,
    LevelUp = 11,
    System2 = 12,
    Relationship = 13,
    Mentor = 14,
}

public enum ItemType : byte
{
    Nothing = 0,
    Weapon = 1,
    Armour = 2,
    Helmet = 4,
    Necklace = 5,
    Bracelet = 6,
    Ring = 7,
    Amulet = 8,
    Belt = 9,
    Boots = 10,
    Stone = 11,
    Torch = 12,
    Potion = 13,
    Ore = 14,
    Meat = 15,
    CraftingMaterial = 16,
    Scroll = 17,
    Gem = 18,
    Mount = 19,
    Book = 20,
    Script = 21,
    Reins = 22,
    Bells = 23,
    Saddle = 24,
    Ribbon = 25,
    Mask = 26,
    Food = 27,
    Hook = 28,
    Float = 29,
    Bait = 30,
    Finder = 31,
    Reel = 32,
    Fish = 33,
    Quest = 34,
	Awakening = 35,
    Pets = 36,
    Transform = 37,
}

public enum MirGridType : byte
{
    None = 0,
    Inventory = 1,
    Equipment = 2,
    Trade = 3,
    Storage = 4,
    BuyBack = 5,
    DropPanel = 6,
    Inspect = 7,
    TrustMerchant = 8,
    GuildStorage = 9,
    GuestTrade = 10,
    Mount = 11,
    Fishing = 12,
    QuestInventory = 13,
    AwakenItem = 14,
    Mail = 15,
    Refine = 16,
}

public enum EquipmentSlot : byte
{
    Weapon = 0,
    Armour = 1,
    Helmet = 2,
    Torch = 3,
    Necklace = 4,
    BraceletL = 5,
    BraceletR = 6,
    RingL = 7,
    RingR = 8,
    Amulet = 9,
    Belt = 10,
    Boots = 11,
    Stone = 12,
    Mount = 13
}

public enum MountSlot : byte
{
    Reins = 0,
    Bells = 1,
    Saddle = 2,
    Ribbon = 3,
    Mask = 4
}

public enum FishingSlot : byte
{
    Hook = 0,
    Float = 1,
    Bait = 2,
    Finder = 3,
    Reel = 4
}

[Obfuscation(Feature = "renaming", Exclude = true)]
public enum AttackMode : byte
{
    Peace = 0,
    Group = 1,
    Guild = 2,
    EnemyGuild = 3,
    RedBrown = 4,
    All = 5
}

[Obfuscation(Feature = "renaming", Exclude = true)]
public enum PetMode : byte
{
    Both = 0,
    MoveOnly = 1,
    AttackOnly = 2,
    None = 3,
}

[Flags]
[Obfuscation(Feature = "renaming", Exclude = true)]
public enum PoisonType : byte
{
    None = 0,
    Green = 1,
    Red = 2,
    Slow = 4,
    Frozen = 8,
    Stun = 16,
    Paralysis = 32,
    DelayedExplosion = 64,
    Bleeding = 128
}

[Flags]
[Obfuscation(Feature = "renaming", Exclude = true)]

public enum BindMode : short
{
    none = 0,
    DontDeathdrop = 1,
    DontDrop = 2,
    DontSell = 4,
    DontStore = 8,
    DontTrade = 16,
    DontRepair = 32,
    DontUpgrade = 64,
    DestroyOnDrop = 128,
    BreakOnDeath = 256,
    BindOnEquip = 512,
    NoSRepair = 1024,
}

[Flags]
[Obfuscation(Feature = "renaming", Exclude = true)]
public enum SpecialItemMode : short
{
    None = 0,
    Paralize = 0x0001,
    Teleport = 0x0002,
    Clearring = 0x0004,
    Protection = 0x0008,
    Revival = 0x0010,
    Muscle = 0x0020,
    Flame = 0x0040,
    Healing = 0x0080,
    Probe = 0x0100,
    Skill = 0x0200,
    NoDuraLoss = 0x0400
}

[Flags]
[Obfuscation(Feature = "renaming", Exclude = true)]
public enum RequiredClass : byte
{
    Warrior = 1,
    Wizard = 2,
    Taoist = 4,
    Assassin = 8,
    Archer = 16,
    WarWizTao = Warrior | Wizard | Taoist,
    None = WarWizTao | Assassin | Archer
}
[Flags]
[Obfuscation(Feature = "renaming", Exclude = true)]
public enum RequiredGender : byte
{
    Male = 1,
    Female = 2,
    None = Male | Female
}
[Obfuscation(Feature = "renaming", Exclude = true)]
public enum RequiredType : byte
{
    Level = 0,
    AC = 1,
    MAC = 2,
    DC = 3,
    MC = 4,
    SC = 5,
}

[Obfuscation(Feature = "renaming", Exclude = true)]
public enum ItemSet : byte
{
    None = 0,
    Spirit = 1,
    Recall = 2,
    RedOrchid = 3,
    RedFlower = 4,
    Smash = 5,
    HwanDevil = 6,
    Purity = 7,
    FiveString = 8,
    Mundane = 9,
    NokChi = 10,
    TaoProtect = 11,
    Mir = 12,
    Bone = 13,
    Bug = 14,
    WhiteGold = 15,
    WhiteGoldH = 16,
    RedJade = 17,
    RedJadeH = 18,
    Nephrite = 19,
    NephriteH = 20,
    Whisker1 = 21,
    Whisker2 = 22,
    Whisker3 = 23,
    Whisker4 = 24,
    Whisker5 = 25,
    Hyeolryong = 26,
    Monitor = 27,
    Oppressive = 28,
    Paeok = 29,
    Sulgwan = 30
}

[Obfuscation(Feature = "renaming", Exclude = true)]
public enum Spell : byte
{
    None = 0,

    //Warrior
    Fencing = 1,
    Slaying = 2,
    Thrusting = 3,
    HalfMoon = 4,
    ShoulderDash = 5,
    TwinDrakeBlade = 6,
    Entrapment = 7,
    FlamingSword = 8,
    LionRoar = 9,
    CrossHalfMoon = 10,
    BladeAvalanche = 11,
    ProtectionField = 12,
    Rage = 13,
    CounterAttack = 14,
    SlashingBurst = 15,
    Fury = 16,

    //Wizard
    FireBall = 31,
    Repulsion = 32,
    ElectricShock = 33,
    GreatFireBall = 34,
    HellFire = 35,
    ThunderBolt = 36,
    Teleport = 37,
    FireBang = 38,
    FireWall = 39,
    Lightning = 40,
    FrostCrunch = 41,
    ThunderStorm = 42,
    MagicShield = 43,
    TurnUndead = 44,
    Vampirism = 45,
    IceStorm = 46,
    FlameDisruptor = 47,
    Mirroring = 48,
    FlameField = 49,
    Blizzard = 50,
    MagicBooster = 51,
    MeteorStrike = 52,
    IceThrust = 53,
    Blink = 54,

    //Taoist
    Healing = 61,
    SpiritSword = 62,
    Poisoning = 63,
    SoulFireBall = 64,
    SummonSkeleton = 65,
    Hiding = 67,
    MassHiding = 68,
    SoulShield = 69,
    Revelation = 70,
    BlessedArmour = 71,
    EnergyRepulsor = 72,
    TrapHexagon = 73,
    Purification = 74,
    MassHealing = 75,
    Hallucination = 76,
    UltimateEnhancer = 77,
    SummonShinsu = 78,
    Reincarnation = 79,
    SummonHolyDeva = 80,
    Curse = 81,
    Plague = 82,
    PoisonCloud = 83,
    EnergyShield = 84,
    PetEnhancer = 85,

    //Assassin
    FatalSword = 91,
    DoubleSlash = 92,
    Haste = 93,
    FlashDash = 94,
    LightBody = 95,
    HeavenlySword = 96,
    FireBurst = 97,
    Trap = 98,
    PoisonSword = 99,
    MoonLight = 100,
    MPEater = 101,
    SwiftFeet = 102,
    DarkBody = 103,
    Hemorrhage = 104,
    CrescentSlash = 105,

    //Archer
    Focus = 121,
    StraightShot = 122,
    DoubleShot = 123,
    ExplosiveTrap = 124,
    DelayedExplosion = 125,
    Meditation = 126,
    BackStep = 127,
    ElementalShot = 128,
    Concentration = 129,
    Stonetrap = 130,
    ElementalBarrier = 131,
    SummonVampire = 132,
    VampireShot = 133,
    SummonToad = 134,
    PoisonShot = 135,
    CrippleShot = 136,
    SummonSnakes = 137,
    NapalmShot = 138,
    OneWithNature = 139,
    BindingShot = 140,
    MentalState = 141,

    //Custom
    Portal = 150,
    

    //Map Events
    DigOutZombie = 200,
    Rubble = 201,
    MapLightning = 202,
    MapLava = 203
}

public enum SpellEffect : byte
{
    None,
    FatalSword,
    Teleport,
    Healing,
    RedMoonEvil,
    TwinDrakeBlade,
    MagicShieldUp,
    MagicShieldDown,
    GreatFoxSpirit,
    Entrapment,
    Reflect,
    Critical,
    Mine,
    ElementalBarrierUp,
    ElementalBarrierDown,
    DelayedExplosion,
    MPEater,
    Hemorrhage,
    Bleeding,
    AwakeningSuccess,
    AwakeningFail,
    AwakeningMiss,
    AwakeningHit,
}

public enum BuffType : byte
{
    None,

    Teleport,
    Hiding,
    Haste,
    SwiftFeet,
    Fury,
    SoulShield,
    BlessedArmour,
    LightBody,
    UltimateEnhancer,
    ProtectionField,
    Rage,
    Curse,
    MoonLight,
    DarkBody,
    Concentration,
    VampireShot,
    PoisonShot,
    CounterAttack,
    MentalState,
    EnergyShield,
    MagicBooster,
    PetEnhancer,

    GameMaster,
    General,
    Exp,
    Drop,
    Gold,
    BagWeight,
    Transform,

    Impact,
    Magic,
    Taoist,
    Storm,
    HealthAid,
    ManaAid,
    WonderShield,
    MagicWonderShield,
<<<<<<< HEAD
    GuildBuff,
=======
    RelationshipEXP,
    Mentee,
    Mentor,
>>>>>>> 3b9e72ac
}

public enum DefenceType : byte
{
    ACAgility,
    AC,
    MACAgility,
    MAC,
    Agility,
    Repulsion,
    None
}

public enum ServerPacketIds : short
{
    Connected,
    ClientVersion,
    Disconnect,
    NewAccount,
    ChangePassword,
    ChangePasswordBanned,
    Login,
    LoginBanned,
    LoginSuccess,
    NewCharacter,
    NewCharacterSuccess,
    DeleteCharacter,
    DeleteCharacterSuccess,
    StartGame,
    StartGameBanned,
    StartGameDelay,
    MapInformation,
    UserInformation,
    UserLocation,
    ObjectPlayer,
    ObjectRemove,
    ObjectTurn,
    ObjectWalk,
    ObjectRun,
    Chat,
    ObjectChat,
    NewItemInfo,
    MoveItem,
    EquipItem,
    MergeItem,
    RemoveItem,
    TakeBackItem,
    StoreItem,
    SplitItem,
    SplitItem1,
    DepositRefineItem,
    RetrieveRefineItem,
    RefineCancel,
    RefineItem,
    DepositTradeItem,
    RetrieveTradeItem,
    UseItem,
    DropItem,
    PlayerUpdate,
    PlayerInspect,
    LogOutSuccess,
    LogOutFailed,
    TimeOfDay,
    ChangeAMode,
    ChangePMode,
    ObjectItem,
    ObjectGold,
    GainedItem,
    GainedGold,
    LoseGold,
    ObjectMonster,
    ObjectAttack,
    Struck,
    ObjectStruck,
    DuraChanged,
    HealthChanged,
    DeleteItem,
    Death,
    ObjectDied,
    ColourChanged,
    ObjectColourChanged,
    GainExperience,
    LevelChanged,
    ObjectLeveled,
    ObjectHarvest,
    ObjectHarvested,
    ObjectNpc,
    NPCResponse,
    ObjectHide,
    ObjectShow,
    Poisoned,
    ObjectPoisoned,
    MapChanged,
    ObjectTeleportOut,
    ObjectTeleportIn,
    TeleportIn,
    NPCGoods,
    NPCSell,
    NPCRepair,
    NPCSRepair,
    NPCRefine,
    NPCCheckRefine,
    NPCCollectRefine,
    NPCReplaceWedRing,
    NPCStorage,
    SellItem,
    RepairItem,
    ItemRepaired,
    NewMagic,
    RemoveMagic,
    MagicLeveled,
    Magic,
    MagicDelay,
    MagicCast,
    ObjectMagic,
    ObjectEffect,
    RangeAttack,
    Pushed,
    ObjectPushed,
    ObjectName,
    UserStorage,
    SwitchGroup,
    DeleteGroup,
    DeleteMember,
    GroupInvite,
    AddMember,
    Revived,
    ObjectRevived,
    SpellToggle,
    ObjectHealth,
    MapEffect,
    ObjectRangeAttack,
    AddBuff,
    RemoveBuff,
    ObjectHidden,
    RefreshItem,
    ObjectSpell,
    UserDash,
    ObjectDash,
    UserDashFail,
    ObjectDashFail,
    NPCConsign,
    NPCMarket,
    NPCMarketPage,
    ConsignItem,
    MarketFail,
    MarketSuccess,
    ObjectSitDown,
    InTrapRock,
    BaseStatsInfo,
    UserName,
    ChatItemStats,
    GuildNoticeChange,
    GuildMemberChange,
    GuildStatus,
    GuildInvite,
    GuildExpGain,
    GuildNameRequest,
    GuildStorageGoldChange,
    GuildStorageItemChange,
    GuildStorageList,
    GuildRequestWar,
    DefaultNPC,
    NPCUpdate,
    MarriageRequest,
    DivorceRequest,
    MentorRequest,
    TradeRequest,
    TradeAccept,
    TradeGold,
    TradeItem,
    TradeConfirm,
    TradeCancel,
    MountUpdate,
    EquipSlotItem,
    FishingUpdate,
    ChangeQuest,
    CompleteQuest,
    ShareQuest,
    NewQuestInfo,
    GainedQuestItem,
    DeleteQuestItem,
    CancelReincarnation,
    RequestReincarnation,
    UserBackStep,
    ObjectBackStep,
    UserDashAttack,
    ObjectDashAttack,
    UserAttackMove,
    CombineItem,
    ItemUpgraded,
    SetConcentration,
    SetObjectConcentration,
    SetElemental,
    SetObjectElemental,
    RemoveDelayedExplosion,
    ObjectDeco,
    ObjectSneaking,
    ObjectLevelEffects,
    SetBindingShot,
    SendOutputMessage,

    NPCAwakening,
    NPCDisassemble,
    NPCDowngrade,
    NPCReset,
    AwakeningNeedMaterials,
    AwakeningLockedItem,
    Awakening,

    ReceiveMail,
    MailLockedItem,
    MailSendRequest,
    MailSent,
    ParcelCollected,
    MailCost,
	ResizeInventory,
    NewIntelligentCreature,
    UpdateIntelligentCreatureList,
    IntelligentCreatureEnableRename,
    NPCPearlGoods,

    TransformUpdate,
    FriendUpdate,
<<<<<<< HEAD
    GuildBuffList
=======
    LoverUpdate,
    MentorUpdate,
>>>>>>> 3b9e72ac
}

public enum ClientPacketIds : short
{
    ClientVersion,
    Disconnect,
    KeepAlive,
    NewAccount,
    ChangePassword,
    Login,
    NewCharacter,
    DeleteCharacter,
    StartGame,
    LogOut,
    Turn,
    Walk,
    Run,
    Chat,
    MoveItem,
    StoreItem,
    TakeBackItem,
    MergeItem,
    EquipItem,
    RemoveItem,
    SplitItem,
    UseItem,
    DropItem,
    DepositRefineItem,
    RetrieveRefineItem,
    RefineCancel,
    RefineItem,
    CheckRefine,
    ReplaceWedRing,
    DepositTradeItem,
    RetrieveTradeItem,
    DropGold,
    PickUp,
    Inspect,
    ChangeAMode,
    ChangePMode,
    ChangeTrade,
    Attack,
    RangeAttack,
    Harvest,
    CallNPC,
    BuyItem,
    SellItem,
    RepairItem,
    BuyItemBack,
    SRepairItem,
    MagicKey,
    Magic,
    SwitchGroup,
    AddMember,
    DellMember,
    GroupInvite,
    TownRevive,
    SpellToggle,
    ConsignItem,
    MarketSearch,
    MarketRefresh,
    MarketPage,
    MarketBuy,
    MarketGetBack,
    RequestUserName,
    RequestChatItem,
    EditGuildMember,
    EditGuildNotice,
    GuildInvite,
    GuildNameReturn,
    RequestGuildInfo,
    GuildStorageGoldChange,
    GuildStorageItemChange,
    GuildWarReturn,
    MarriageRequest,
    MarriageReply,
    ChangeMarriage,
    DivorceRequest,
    DivorceReply,
    AddMentor,
    MentorReply,
    AllowMentor,
    CancelMentor,
    TradeRequest,
    TradeReply,
    TradeGold,
    TradeConfirm,
    TradeCancel,
    EquipSlotItem,
    FishingCast,
    FishingChangeAutocast,
    AcceptQuest,
    FinishQuest,
    AbandonQuest,
    ShareQuest,

    AcceptReincarnation,
    CancelReincarnation,
    CombineItem,

    SetConcentration,
    AwakeningNeedMaterials,
    AwakeningLockedItem,
    Awakening,
    DisassembleItem,
    DowngradeAwakening,
    ResetAddedItem,

    SendMail,
    ReadMail,
    CollectParcel,
    DeleteMail,
    LockMail,
    MailLockedItem,
    MailCost,

    UpdateIntelligentCreature,
    IntelligentCreaturePickup,

    AddFriend,
    RemoveFriend,
    RefreshFriends,
    AddMemo,
    GuildBuffUpdate
}

public class InIReader
{
    #region Fields
    private readonly List<string> _contents;
    private readonly string _fileName;
    #endregion

    #region Constructor
    public InIReader(string fileName)
    {
        _fileName = fileName;

        _contents = new List<string>();
        try
        {
            if (File.Exists(_fileName))
                _contents.AddRange(File.ReadAllLines(_fileName));
        }
        catch
        {
        }
    }
    #endregion

    #region Functions
    private string FindValue(string section, string key)
    {
        for (int a = 0; a < _contents.Count; a++)
            if (String.CompareOrdinal(_contents[a], "[" + section + "]") == 0)
                for (int b = a + 1; b < _contents.Count; b++)
                    if (String.CompareOrdinal(_contents[b].Split('=')[0], key) == 0)
                        return _contents[b].Split('=')[1];
                    else if (_contents[b].StartsWith("[") && _contents[b].EndsWith("]"))
                        return null;
        return null;
    }

    private int FindIndex(string section, string key)
    {
        for (int a = 0; a < _contents.Count; a++)
            if (String.CompareOrdinal(_contents[a], "[" + section + "]") == 0)
                for (int b = a + 1; b < _contents.Count; b++)
                    if (String.CompareOrdinal(_contents[b].Split('=')[0], key) == 0)
                        return b;
                    else if (_contents[b].StartsWith("[") && _contents[b].EndsWith("]"))
                    {
                        _contents.Insert(b - 1, key + "=");
                        return b - 1;
                    }
                    else if (_contents.Count - 1 == b)
                    {
                        _contents.Add(key + "=");
                        return _contents.Count - 1;
                    }
        if (_contents.Count > 0)
            _contents.Add("");

        _contents.Add("[" + section + "]");
        _contents.Add(key + "=");
        return _contents.Count - 1;
    }

    public void Save()
    {
        try
        {
            File.WriteAllLines(_fileName, _contents);
        }
        catch
        {
        }
    }
    #endregion

    #region Read
    public bool ReadBoolean(string section, string key, bool Default)
    {
        bool result;

        if (!bool.TryParse(FindValue(section, key), out result))
        {
            result = Default;
            Write(section, key, Default);
        }

        return result;
    }

    public byte ReadByte(string section, string key, byte Default)
    {
        byte result;

        if (!byte.TryParse(FindValue(section, key), out result))
        {
            result = Default;
            Write(section, key, Default);
        }


        return result;
    }

    public sbyte ReadSByte(string section, string key, sbyte Default)
    {
        sbyte result;

        if (!sbyte.TryParse(FindValue(section, key), out result))
        {
            result = Default;
            Write(section, key, Default);
        }


        return result;
    }

    public ushort ReadUInt16(string section, string key, ushort Default)
    {
        ushort result;

        if (!ushort.TryParse(FindValue(section, key), out result))
        {
            result = Default;
            Write(section, key, Default);
        }


        return result;
    }

    public short ReadInt16(string section, string key, short Default)
    {
        short result;

        if (!short.TryParse(FindValue(section, key), out result))
        {
            result = Default;
            Write(section, key, Default);
        }


        return result;
    }

    public uint ReadUInt32(string section, string key, uint Default)
    {
        uint result;

        if (!uint.TryParse(FindValue(section, key), out result))
        {
            result = Default;
            Write(section, key, Default);
        }

        return result;
    }

    public int ReadInt32(string section, string key, int Default)
    {
        int result;

        if (!int.TryParse(FindValue(section, key), out result))
        {
            result = Default;
            Write(section, key, Default);
        }

        return result;
    }

    public ulong ReadUInt64(string section, string key, ulong Default)
    {
        ulong result;

        if (!ulong.TryParse(FindValue(section, key), out result))
        {
            result = Default;
            Write(section, key, Default);
        }

        return result;
    }

    public long ReadInt64(string section, string key, long Default)
    {
        long result;

        if (!long.TryParse(FindValue(section, key), out result))
        {
            result = Default;
            Write(section, key, Default);
        }


        return result;
    }

    public float ReadSingle(string section, string key, float Default)
    {
        float result;

        if (!float.TryParse(FindValue(section, key), out result))
        {
            result = Default;
            Write(section, key, Default);
        }

        return result;
    }

    public double ReadDouble(string section, string key, double Default)
    {
        double result;

        if (!double.TryParse(FindValue(section, key), out result))
        {
            result = Default;
            Write(section, key, Default);
        }

        return result;
    }

    public decimal ReadDecimal(string section, string key, decimal Default)
    {
        decimal result;

        if (!decimal.TryParse(FindValue(section, key), out result))
        {
            result = Default;
            Write(section, key, Default);
        }

        return result;
    }

    public string ReadString(string section, string key, string Default)
    {
        string result = FindValue(section, key);

        if (string.IsNullOrEmpty(result))
        {
            result = Default;
            Write(section, key, Default);
        }

        return result;
    }

    public char ReadChar(string section, string key, char Default)
    {
        char result;

        if (!char.TryParse(FindValue(section, key), out result))
        {
            result = Default;
            Write(section, key, Default);
        }

        return result;
    }

    public Point ReadPoint(string section, string key, Point Default)
    {
        string temp = FindValue(section, key);
        int tempX, tempY;
        if (temp == null || !int.TryParse(temp.Split(',')[0], out tempX))
        {
            Write(section, key, Default);
            return Default;
        }
        if (!int.TryParse(temp.Split(',')[1], out tempY))
        {
            Write(section, key, Default);
            return Default;
        }

        return new Point(tempX, tempY);
    }

    public Size ReadSize(string section, string key, Size Default)
    {
        string temp = FindValue(section, key);
        int tempX, tempY;
        if (!int.TryParse(temp.Split(',')[0], out tempX))
        {
            Write(section, key, Default);
            return Default;
        }
        if (!int.TryParse(temp.Split(',')[1], out tempY))
        {
            Write(section, key, Default);
            return Default;
        }

        return new Size(tempX, tempY);
    }

    public TimeSpan ReadTimeSpan(string section, string key, TimeSpan Default)
    {
        TimeSpan result;

        if (!TimeSpan.TryParse(FindValue(section, key), out result))
        {
            result = Default;
            Write(section, key, Default);
        }


        return result;
    }

    public float ReadFloat(string section, string key, float Default)
    {
        float result;

        if (!float.TryParse(FindValue(section, key), out result))
        {
            result = Default;
            Write(section, key, Default);
        }

        return result;
    }
    #endregion

    #region Write
    public void Write(string section, string key, bool value)
    {
        _contents[FindIndex(section, key)] = key + "=" + value;
        Save();
    }

    public void Write(string section, string key, byte value)
    {
        _contents[FindIndex(section, key)] = key + "=" + value;
        Save();
    }

    public void Write(string section, string key, sbyte value)
    {
        _contents[FindIndex(section, key)] = key + "=" + value;
        Save();
    }

    public void Write(string section, string key, ushort value)
    {
        _contents[FindIndex(section, key)] = key + "=" + value;
        Save();
    }

    public void Write(string section, string key, short value)
    {
        _contents[FindIndex(section, key)] = key + "=" + value;
        Save();
    }

    public void Write(string section, string key, uint value)
    {
        _contents[FindIndex(section, key)] = key + "=" + value;
        Save();
    }

    public void Write(string section, string key, int value)
    {
        _contents[FindIndex(section, key)] = key + "=" + value;
        Save();
    }

    public void Write(string section, string key, ulong value)
    {
        _contents[FindIndex(section, key)] = key + "=" + value;
        Save();
    }

    public void Write(string section, string key, long value)
    {
        _contents[FindIndex(section, key)] = key + "=" + value;
        Save();
    }

    public void Write(string section, string key, float value)
    {
        _contents[FindIndex(section, key)] = key + "=" + value;
        Save();
    }

    public void Write(string section, string key, double value)
    {
        _contents[FindIndex(section, key)] = key + "=" + value;
        Save();
    }

    public void Write(string section, string key, decimal value)
    {
        _contents[FindIndex(section, key)] = key + "=" + value;
        Save();
    }

    public void Write(string section, string key, string value)
    {
        _contents[FindIndex(section, key)] = key + "=" + value;
        Save();
    }

    public void Write(string section, string key, char value)
    {
        _contents[FindIndex(section, key)] = key + "=" + value;
        Save();
    }

    public void Write(string section, string key, Point value)
    {
        _contents[FindIndex(section, key)] = key + "=" + value.X + "," + value.Y;
        Save();
    }

    public void Write(string section, string key, Size value)
    {
        _contents[FindIndex(section, key)] = key + "=" + value.Width + "," + value.Height;
        Save();
    }

    public void Write(string section, string key, TimeSpan value)
    {
        _contents[FindIndex(section, key)] = key + "=" + value;
        Save();
    }
    #endregion
}

public static class Globals
{
    public const int
        MinAccountIDLength = 3,
        MaxAccountIDLength = 15,

        MinPasswordLength = 5,
        MaxPasswordLength = 15,

        MinCharacterNameLength = 3,
        MaxCharacterNameLength = 15,
        MaxCharacterCount = 4,

        MaxChatLength = 80,

        MaxGroup = 15,

        MaxDragonLevel = 13,

        FlagIndexCount = 1999,

        MaxConcurrentQuests = 20,

        LogDelay = 10000,

        DataRange = 24;

    public static float Commission = 0.05F;

    public const uint SearchDelay = 500,
                      ConsignmentLength = 7,
                      ConsignmentCost = 5000,
                      MinConsignment = 5000,
                      MaxConsignment = 50000000;

}

public static class Functions
{
    public static bool CompareBytes(byte[] a, byte[] b)
    {
        if (a == b) return true;

        if (a == null || b == null || a.Length != b.Length) return false;

        for (int i = 0; i < a.Length; i++) if (a[i] != b[i]) return false;

        return  true;
    }

    public static bool TryParse(string s, out Point temp)
    {
        temp = Point.Empty;
        int tempX, tempY;
        if (String.IsNullOrWhiteSpace(s)) return false;

        string[] data = s.Split(',');
        if (data.Length <= 1) return false;

        if (!Int32.TryParse(data[0], out tempX))
            return false;

        if (!Int32.TryParse(data[1], out tempY))
            return false;

        temp = new Point(tempX, tempY);
        return true;
    }
    public static Point Subtract(this Point p1, Point p2)
    {
        return new Point(p1.X - p2.X, p1.Y - p2.Y);
    }
    public static Point Subtract(this Point p1, int x, int y)
    {
        return new Point(p1.X - x, p1.Y - y);
    }
    public static Point Add(this Point p1, Point p2)
    {
        return new Point(p1.X + p2.X, p1.Y + p2.Y);
    }
    public static Point Add(this Point p1, int x, int y)
    {
        return new Point(p1.X + x, p1.Y + y);
    }
    public static string PointToString(Point p)
    {
        return String.Format("{0}, {1}", p.X, p.Y);
    }
    public static bool InRange(Point a, Point b, int i)
    {
        return Math.Abs(a.X - b.X) <= i && Math.Abs(a.Y - b.Y) <= i;
    }

    public static bool FacingEachOther(MirDirection dirA, Point pointA, MirDirection dirB, Point pointB)
    {
        if (dirA == DirectionFromPoint(pointA, pointB) && dirB == DirectionFromPoint(pointB, pointA))
        {
            return true;
        }

        return false;
    }


    public static MirDirection PreviousDir(MirDirection d)
    {
        switch (d)
        {
            case MirDirection.Up:
                return MirDirection.UpLeft;
            case MirDirection.UpRight:
                return MirDirection.Up;
            case MirDirection.Right:
                return MirDirection.UpRight;
            case MirDirection.DownRight:
                return MirDirection.Right;
            case MirDirection.Down:
                return MirDirection.DownRight;
            case MirDirection.DownLeft:
                return MirDirection.Down;
            case MirDirection.Left:
                return MirDirection.DownLeft;
            case MirDirection.UpLeft:
                return MirDirection.Left;
            default: return d;
        }
    }
    public static MirDirection NextDir(MirDirection d)
    {
        switch (d)
        {
            case MirDirection.Up:
                return MirDirection.UpRight;
            case MirDirection.UpRight:
                return MirDirection.Right;
            case MirDirection.Right:
                return MirDirection.DownRight;
            case MirDirection.DownRight:
                return MirDirection.Down;
            case MirDirection.Down:
                return MirDirection.DownLeft;
            case MirDirection.DownLeft:
                return MirDirection.Left;
            case MirDirection.Left:
                return MirDirection.UpLeft;
            case MirDirection.UpLeft:
                return MirDirection.Up;
            default: return d;
        }
    }
    public static MirDirection DirectionFromPoint(Point source, Point dest)
    {
        if (source.X < dest.X)
        {
            if (source.Y < dest.Y)
                return MirDirection.DownRight;
            if (source.Y > dest.Y)
                return MirDirection.UpRight;
            return MirDirection.Right;
        }

        if (source.X > dest.X)
        {
            if (source.Y < dest.Y)
                return MirDirection.DownLeft;
            if (source.Y > dest.Y)
                return MirDirection.UpLeft;
            return MirDirection.Left;
        }

        return source.Y < dest.Y ? MirDirection.Down : MirDirection.Up;
    }



    public static Size Add(this Size p1, Size p2)
    {
        return new Size(p1.Width + p2.Width, p1.Height + p2.Height);
    }
    public static Size Add(this Size p1, int width, int height)
    {
        return new Size(p1.Width + width, p1.Height + height);
    }

    public static Point PointMove(Point p, MirDirection d, int i)
    {
        switch (d)
        {
            case MirDirection.Up:
                p.Offset(0, -i);
                break;
            case MirDirection.UpRight:
                p.Offset(i, -i);
                break;
            case MirDirection.Right:
                p.Offset(i, 0);
                break;
            case MirDirection.DownRight:
                p.Offset(i, i);
                break;
            case MirDirection.Down:
                p.Offset(0, i);
                break;
            case MirDirection.DownLeft:
                p.Offset(-i, i);
                break;
            case MirDirection.Left:
                p.Offset(-i, 0);
                break;
            case MirDirection.UpLeft:
                p.Offset(-i, -i);
                break;
        }
        return p;
    }
    public static Point Left(Point p, MirDirection d)
    {
        switch (d)
        {
            case MirDirection.Up:
                p.Offset(-1, 0);
                break;
            case MirDirection.UpRight:
                p.Offset(-1, -1);
                break;
            case MirDirection.Right:
                p.Offset(0, -1);
                break;
            case MirDirection.DownRight:
                p.Offset(1, -1);
                break;
            case MirDirection.Down:
                p.Offset(1, 0);
                break;
            case MirDirection.DownLeft:
                p.Offset(1, 1);
                break;
            case MirDirection.Left:
                p.Offset(0, 1);
                break;
            case MirDirection.UpLeft:
                p.Offset(-1, 1);
                break;
        }
        return p;
    }

    public static Point Right(Point p, MirDirection d)
    {
        switch (d)
        {
            case MirDirection.Up:
                p.Offset(1, 0);
                break;
            case MirDirection.UpRight:
                p.Offset(1, 1);
                break;
            case MirDirection.Right:
                p.Offset(0, 1);
                break;
            case MirDirection.DownRight:
                p.Offset(-1, 1);
                break;
            case MirDirection.Down:
                p.Offset(-1, 0);
                break;
            case MirDirection.DownLeft:
                p.Offset(-1,-1);
                break;
            case MirDirection.Left:
                p.Offset(0, -1);
                break;
            case MirDirection.UpLeft:
                p.Offset(1, -1);
                break;
        }
        return p;
    }

    public static int MaxDistance(Point p1, Point p2)
    {
        return Math.Max(Math.Abs(p1.X - p2.X), Math.Abs(p1.Y - p2.Y));

    }

    public static MirDirection ReverseDirection(MirDirection dir)
    {
        switch (dir)
        {
            case MirDirection.Up:
                return MirDirection.Down;
            case MirDirection.UpRight:
                return MirDirection.DownLeft;
            case MirDirection.Right:
                return MirDirection.Left;
            case MirDirection.DownRight:
                return MirDirection.UpLeft;
            case MirDirection.Down:
                return MirDirection.Up;
            case MirDirection.DownLeft:
                return MirDirection.UpRight;
            case MirDirection.Left:
                return MirDirection.Right;
            case MirDirection.UpLeft:
                return MirDirection.DownRight;
            default:
                return dir;
        }
    }
    public static ItemInfo GetRealItem(ItemInfo Origin, byte Level, MirClass job, List<ItemInfo> ItemList)
    {
        if (Origin.ClassBased && Origin.LevelBased)
            return GetClassAndLevelBasedItem(Origin, job, Level, ItemList);
        if (Origin.ClassBased)
            return GetClassBasedItem(Origin, job, ItemList);
        if (Origin.LevelBased)
            return GetLevelBasedItem(Origin, Level, ItemList);
        return Origin;
    }
    public static ItemInfo GetLevelBasedItem(ItemInfo Origin, byte level, List<ItemInfo> ItemList)
    {
        ItemInfo output = Origin;
        for (int i = 0; i < ItemList.Count; i++)
        {
            ItemInfo info = ItemList[i];
            if (info.Name.StartsWith(Origin.Name))
                if ((info.RequiredType == RequiredType.Level) && (info.RequiredAmount <= level) && (output.RequiredAmount < info.RequiredAmount) && (Origin.RequiredGender == info.RequiredGender))
                    output = info;
        }
        return output;
    }
    public static ItemInfo GetClassBasedItem(ItemInfo Origin, MirClass job, List<ItemInfo> ItemList)
    {
        for (int i = 0; i < ItemList.Count; i++)
        {
            ItemInfo info = ItemList[i];
            if (info.Name.StartsWith(Origin.Name))
                if (((byte)info.RequiredClass == (1 << (byte)job)) && (Origin.RequiredGender == info.RequiredGender))
                    return info;
        }
        return Origin;
    }

    public static ItemInfo GetClassAndLevelBasedItem(ItemInfo Origin, MirClass job, byte level, List<ItemInfo> ItemList)
    {
        ItemInfo output = Origin;
        for (int i = 0; i < ItemList.Count; i++)
        {
            ItemInfo info = ItemList[i];
            if (info.Name.StartsWith(Origin.Name))
                if ((byte)info.RequiredClass == (1 << (byte)job))
                    if ((info.RequiredType == RequiredType.Level) && (info.RequiredAmount <= level) && (output.RequiredAmount <= info.RequiredAmount) && (Origin.RequiredGender == info.RequiredGender))
                        output = info;
        }
        return output;
    }

    public static string StringOverLines(string line, int maxWordsPerLine, int maxLettersPerLine)
    {
        string newString = string.Empty;

        string[] words = line.Split(' ');

        int lineLength = 0;

        for (int i = 0; i < words.Length; i++)
        {
            lineLength += words[i].Length + 1;

            newString += words[i] + " ";
            if (i > 0 && i % maxWordsPerLine == 0 && lineLength > maxLettersPerLine)
            {
                lineLength = 0;
                newString += "\r\n";
            }
        }

        return newString;
    }
}

public class SelectInfo
{
    public int Index;
    public string Name = string.Empty;
    public byte Level;
    public MirClass Class;
    public MirGender Gender;
    public DateTime LastAccess;
    
        public SelectInfo()
        { }
        public SelectInfo(BinaryReader reader)
        {
            Index = reader.ReadInt32();
            Name = reader.ReadString();
            Level = reader.ReadByte();
            Class = (MirClass)reader.ReadByte();
            Gender = (MirGender)reader.ReadByte();
            LastAccess = DateTime.FromBinary(reader.ReadInt64());
        }
        public void Save(BinaryWriter writer)
        {
            writer.Write(Index);
            writer.Write(Name);
            writer.Write(Level);
            writer.Write((byte)Class);
            writer.Write((byte)Gender);
            writer.Write(LastAccess.ToBinary());
        }
}

public class ItemInfo
{
    public int Index;
    public string Name = string.Empty;
    public ItemType Type;
    public ItemGrade Grade;
    public RequiredType RequiredType = RequiredType.Level;
    public RequiredClass RequiredClass = RequiredClass.None;
    public RequiredGender RequiredGender = RequiredGender.None;
    public ItemSet Set;



    public short Shape;
    public byte Weight, Light, RequiredAmount;

    public ushort Image, Durability;

    public uint Price, StackSize = 1;

    public byte MinAC, MaxAC, MinMAC, MaxMAC, MinDC, MaxDC, MinMC, MaxMC, MinSC, MaxSC, Accuracy, Agility;
    public ushort HP, MP;
    public sbyte AttackSpeed, Luck;
    public byte BagWeight, HandWeight, WearWeight;

    public bool StartItem;
    public byte Effect;

    public byte Strong;
    public byte MagicResist, PoisonResist, HealthRecovery, SpellRecovery, PoisonRecovery, HPrate, MPrate;
    public byte CriticalRate, CriticalDamage;
    public bool NeedIdentify, ShowGroupPickup;
    public bool ClassBased;
    public bool LevelBased;
    public bool CanMine;
    public bool CanFastRun;
    public bool CanAwakening;
    public byte MaxAcRate, MaxMacRate, Holy, Freezing, PoisonAttack, HpDrainRate;
    
    public BindMode Bind = BindMode.none;
    public byte Reflect;
    public SpecialItemMode Unique = SpecialItemMode.None;
    public byte RandomStatsId;
    public RandomItemStat RandomStats;
    public string ToolTip = string.Empty;


    public bool IsConsumable
    {
        get { return Type == ItemType.Potion || Type == ItemType.Scroll || Type == ItemType.Food || Type == ItemType.Transform; }
    }

    public string FriendlyName
    {
        get { return Regex.Replace(Name, @"\d+$", string.Empty); }
    }
    
    public ItemInfo()
    {
    }
    public ItemInfo(BinaryReader reader, int version = int.MaxValue, int Customversion = int.MaxValue)
    {
        Index = reader.ReadInt32();
        Name = reader.ReadString();
        Type = (ItemType) reader.ReadByte();
        if (version >= 40) Grade = (ItemGrade)reader.ReadByte();
        RequiredType = (RequiredType) reader.ReadByte();
        RequiredClass = (RequiredClass) reader.ReadByte();
        RequiredGender = (RequiredGender) reader.ReadByte();
        if(version >= 17) Set = (ItemSet)reader.ReadByte();

        Shape = version >= 30 ? reader.ReadInt16() : reader.ReadSByte();
        Weight = reader.ReadByte();
        Light = reader.ReadByte();
        RequiredAmount = reader.ReadByte();

        Image = reader.ReadUInt16();
        Durability = reader.ReadUInt16();

        StackSize = reader.ReadUInt32();
        Price = reader.ReadUInt32();

        MinAC = reader.ReadByte();
        MaxAC = reader.ReadByte();
        MinMAC = reader.ReadByte();
        MaxMAC = reader.ReadByte();
        MinDC = reader.ReadByte();
        MaxDC = reader.ReadByte();
        MinMC = reader.ReadByte();
        MaxMC = reader.ReadByte();
        MinSC = reader.ReadByte();
        MaxSC = reader.ReadByte();
        if (version < 25)
        {
            HP = reader.ReadByte();
            MP = reader.ReadByte();
        }
        else
        {
            HP = reader.ReadUInt16();
            MP = reader.ReadUInt16();
        }
        Accuracy = reader.ReadByte();
        Agility = reader.ReadByte();

        Luck = reader.ReadSByte();
        AttackSpeed = reader.ReadSByte();

        StartItem = reader.ReadBoolean();

        BagWeight = reader.ReadByte();
        HandWeight = reader.ReadByte();
        WearWeight = reader.ReadByte();

        if (version >= 9) Effect = reader.ReadByte();
        if (version >= 20)
        {
            Strong = reader.ReadByte();
            MagicResist = reader.ReadByte();
            PoisonResist = reader.ReadByte();
            HealthRecovery = reader.ReadByte();
            SpellRecovery = reader.ReadByte();
            PoisonRecovery = reader.ReadByte();
            HPrate = reader.ReadByte();
            MPrate = reader.ReadByte();
            CriticalRate = reader.ReadByte();
            CriticalDamage = reader.ReadByte();
            byte bools = reader.ReadByte();
            NeedIdentify = (bools & 0x01) == 0x01;
            ShowGroupPickup = (bools & 0x02) == 0x02;
            ClassBased = (bools & 0x04) == 0x04;
            LevelBased = (bools & 0x08) == 0x08;
            CanMine = (bools & 0x10) == 0x10;
            MaxAcRate = reader.ReadByte();
            MaxMacRate = reader.ReadByte();
            Holy = reader.ReadByte();
            Freezing = reader.ReadByte();
            PoisonAttack = reader.ReadByte();
            if (version < 55)
            {
                Bind = (BindMode)reader.ReadByte();
            }
            else
            {
                Bind = (BindMode)reader.ReadInt16();
            }
            
        }
        if (version >= 21)
        {
            Reflect = reader.ReadByte();
            HpDrainRate = reader.ReadByte();
            Unique = (SpecialItemMode)reader.ReadInt16();
        }
        if (version >= 24)
        {
            RandomStatsId = reader.ReadByte();
        }
        else
        {
            RandomStatsId = 255;
            if ((Type == ItemType.Weapon) || (Type == ItemType.Armour) || (Type == ItemType.Helmet) || (Type == ItemType.Necklace) || (Type == ItemType.Bracelet) || (Type == ItemType.Ring) || (Type == ItemType.Mount))
                RandomStatsId = (byte)Type;
            if ((Type == ItemType.Belt) || (Type == ItemType.Boots))
                RandomStatsId = 7;
        }

        if (version >= 40) CanFastRun = reader.ReadBoolean();

        if (version >= 41)
        {
            CanAwakening = reader.ReadBoolean();
            bool isTooltip = reader.ReadBoolean();
            if (isTooltip)
                ToolTip = reader.ReadString();
        }
    }



    public void Save(BinaryWriter writer)
    {
        writer.Write(Index);
        writer.Write(Name);
        writer.Write((byte) Type);
        writer.Write((byte) Grade);
        writer.Write((byte) RequiredType);
        writer.Write((byte) RequiredClass);
        writer.Write((byte) RequiredGender);
        writer.Write((byte) Set);

        writer.Write(Shape);
        writer.Write(Weight);
        writer.Write(Light);
        writer.Write(RequiredAmount);     

        writer.Write(Image);
        writer.Write(Durability);

        writer.Write(StackSize);
        writer.Write(Price);

        writer.Write(MinAC);
        writer.Write(MaxAC);
        writer.Write(MinMAC);
        writer.Write(MaxMAC);
        writer.Write(MinDC);
        writer.Write(MaxDC);
        writer.Write(MinMC);
        writer.Write(MaxMC);
        writer.Write(MinSC);
        writer.Write(MaxSC);
        writer.Write(HP);
        writer.Write(MP);
        writer.Write(Accuracy);
        writer.Write(Agility);

        writer.Write(Luck);
        writer.Write(AttackSpeed);

        writer.Write(StartItem);

        writer.Write(BagWeight);
        writer.Write(HandWeight);
        writer.Write(WearWeight);

        writer.Write(Effect);
        writer.Write(Strong);
        writer.Write(MagicResist);
        writer.Write(PoisonResist);
        writer.Write(HealthRecovery);
        writer.Write(SpellRecovery);
        writer.Write(PoisonRecovery);
        writer.Write(HPrate);
        writer.Write(MPrate);
        writer.Write(CriticalRate);
        writer.Write(CriticalDamage);
        byte bools = 0;
        if (NeedIdentify) bools |= 0x01;
        if (ShowGroupPickup) bools |= 0x02;
        if (ClassBased) bools |= 0x04;
        if (LevelBased) bools |= 0x08;
        if (CanMine) bools |= 0x10;
        writer.Write(bools);
        writer.Write(MaxAcRate);
        writer.Write(MaxMacRate);
        writer.Write(Holy);
        writer.Write(Freezing);
        writer.Write(PoisonAttack);
        writer.Write((short)Bind);
        writer.Write(Reflect);
        writer.Write(HpDrainRate);
        writer.Write((short)Unique);
        writer.Write(RandomStatsId);
        writer.Write(CanFastRun);
		writer.Write(CanAwakening);
        writer.Write(ToolTip != null);
        if (ToolTip != null)
            writer.Write(ToolTip);
    }

    public static ItemInfo FromText(string text)
    {
        string[] data = text.Split(new[] { ',' }, StringSplitOptions.RemoveEmptyEntries);

        if (data.Length < 33) return null;

        ItemInfo info = new ItemInfo { Name = data[0] };

        

        if (!Enum.TryParse(data[1], out info.Type)) return null;
        if (!Enum.TryParse(data[2], out info.Grade)) return null;
        if (!Enum.TryParse(data[3], out info.RequiredType)) return null;
        if (!Enum.TryParse(data[4], out info.RequiredClass)) return null;
        if (!Enum.TryParse(data[5], out info.RequiredGender)) return null;
        if (!short.TryParse(data[6], out info.Shape)) return null;

        if (!byte.TryParse(data[7], out info.Weight)) return null;
        if (!byte.TryParse(data[8], out info.Light)) return null;
        if (!byte.TryParse(data[9], out info.RequiredAmount)) return null;

        if (!byte.TryParse(data[10], out info.MinAC)) return null;
        if (!byte.TryParse(data[11], out info.MaxAC)) return null;
        if (!byte.TryParse(data[12], out info.MinMAC)) return null;
        if (!byte.TryParse(data[13], out info.MaxMAC)) return null;
        if (!byte.TryParse(data[14], out info.MinDC)) return null;
        if (!byte.TryParse(data[15], out info.MaxDC)) return null;
        if (!byte.TryParse(data[16], out info.MinMC)) return null;
        if (!byte.TryParse(data[17], out info.MaxMC)) return null;
        if (!byte.TryParse(data[18], out info.MinSC)) return null;
        if (!byte.TryParse(data[19], out info.MaxSC)) return null;
        if (!byte.TryParse(data[20], out info.Accuracy)) return null;
        if (!byte.TryParse(data[21], out info.Agility)) return null;
        if (!ushort.TryParse(data[22], out info.HP)) return null;
        if (!ushort.TryParse(data[23], out info.MP)) return null;

        if (!sbyte.TryParse(data[24], out info.AttackSpeed)) return null;
        if (!sbyte.TryParse(data[25], out info.Luck)) return null;

        if (!byte.TryParse(data[26], out info.BagWeight)) return null;

        if (!byte.TryParse(data[27], out info.HandWeight)) return null;
        if (!byte.TryParse(data[28], out info.WearWeight)) return null;

        if (!bool.TryParse(data[29], out info.StartItem)) return null;

        if (!ushort.TryParse(data[30], out info.Image)) return null;
        if (!ushort.TryParse(data[31], out info.Durability)) return null;
        if (!uint.TryParse(data[32], out info.Price)) return null;
        if (!uint.TryParse(data[33], out info.StackSize)) return null;
        if (!byte.TryParse(data[34], out info.Effect)) return null;

        if (!byte.TryParse(data[35], out info.Strong)) return null;
        if (!byte.TryParse(data[36], out info.MagicResist)) return null;
        if (!byte.TryParse(data[37], out info.PoisonResist)) return null;
        if (!byte.TryParse(data[38], out info.HealthRecovery)) return null;
        if (!byte.TryParse(data[39], out info.SpellRecovery)) return null;
        if (!byte.TryParse(data[40], out info.PoisonRecovery)) return null;
        if (!byte.TryParse(data[41], out info.HPrate)) return null;
        if (!byte.TryParse(data[42], out info.MPrate)) return null;
        if (!byte.TryParse(data[43], out info.CriticalRate)) return null;
        if (!byte.TryParse(data[44], out info.CriticalDamage)) return null;
        if (!bool.TryParse(data[45], out info.NeedIdentify)) return null;
        if (!bool.TryParse(data[46], out info.ShowGroupPickup)) return null;
        if (!byte.TryParse(data[47], out info.MaxAcRate)) return null;
        if (!byte.TryParse(data[48], out info.MaxMacRate)) return null;
        if (!byte.TryParse(data[49], out info.Holy)) return null;
        if (!byte.TryParse(data[50], out info.Freezing)) return null;
        if (!byte.TryParse(data[51], out info.PoisonAttack)) return null;
        if (!bool.TryParse(data[52], out info.ClassBased)) return null;
        if (!bool.TryParse(data[53], out info.LevelBased)) return null;
        if (!Enum.TryParse(data[54], out info.Bind)) return null;
        if (!byte.TryParse(data[55], out info.Reflect)) return null;
        if (!byte.TryParse(data[56], out info.HpDrainRate)) return null;
        if (!Enum.TryParse(data[57], out info.Unique)) return null;
        if (!byte.TryParse(data[58], out info.RandomStatsId)) return null;
        if (!bool.TryParse(data[59], out info.CanMine)) return null;
        if (!bool.TryParse(data[60], out info.CanFastRun)) return null;
		if (!bool.TryParse(data[61], out info.CanAwakening)) return null;
        if (data[62] == "-")
            info.ToolTip = "";
        else
        {
            info.ToolTip = data[62];
            info.ToolTip = info.ToolTip.Replace("&^&", "\r\n");
        }
            
        return info;

    }

    public string ToText()
    {
        string TransToolTip = ToolTip;
        int length = TransToolTip.Length;

        if (TransToolTip == null || TransToolTip.Length == 0)
        {
            TransToolTip = "-";
        }
        else
        {
            TransToolTip = TransToolTip.Replace("\r\n", "&^&");
        }

        return string.Format("{0},{1},{2},{3},{4},{5},{6},{7},{8},{9},{10},{11},{12},{13},{14},{15},{16},{17},{18},{19},{20},{21},{22},{23},{24},{25},{26}," +
                             "{27},{28},{29},{30},{31},{32},{33},{34},{35},{36},{37},{38},{39},{40},{41},{42},{43},{44},{45},{46},{47},{48},{49},{50},{51}," +
                             "{52},{53},{54},{55},{56},{57},{58},{59},{60},{61},{62}",
            Name, (byte)Type, (byte)Grade, (byte)RequiredType, (byte)RequiredClass, (byte)RequiredGender, Shape, Weight, Light, RequiredAmount, MinAC, MaxAC, MinMAC, MaxMAC, MinDC, MaxDC,
            MinMC, MaxMC, MinSC, MaxSC, Accuracy, Agility, HP, MP, AttackSpeed, Luck, BagWeight, HandWeight, WearWeight, StartItem, Image, Durability, Price,
            StackSize, Effect, Strong, MagicResist, PoisonResist, HealthRecovery, SpellRecovery, PoisonRecovery, HPrate, MPrate, CriticalRate, CriticalDamage, NeedIdentify,
            ShowGroupPickup, MaxAcRate, MaxMacRate, Holy, Freezing, PoisonAttack, ClassBased, LevelBased, (short)Bind, Reflect, HpDrainRate, (short)Unique,
            RandomStatsId, CanMine, CanFastRun, CanAwakening, TransToolTip);
    }

    

    public override string ToString()
    {
        return string.Format("{0}: {1}", Index, Name);
    }

}
public class UserItem
{
    public ulong UniqueID;
    public int ItemIndex;

    public ItemInfo Info;
    public ushort CurrentDura, MaxDura;
    public uint Count = 1, GemCount = 0;

    public byte AC, MAC, DC, MC, SC, Accuracy, Agility, HP, MP, Strong, MagicResist, PoisonResist, HealthRecovery, ManaRecovery, PoisonRecovery, CriticalRate, CriticalDamage, Freezing, PoisonAttack;
    public sbyte AttackSpeed, Luck;

    public RefinedValue RefinedValue = RefinedValue.None;
    public byte RefineAdded = 0;

    public bool DuraChanged;
    public int SoulBoundId = -1;
    public bool Identified = false;
    public bool Cursed = false;

    public int WeddingRing = -1;

    public UserItem[] Slots = new UserItem[5];

    public DateTime BuybackExpiryDate;

	public Awake Awake = new Awake();
    public bool IsAdded
    {
        get
        {
            return AC != 0 || MAC != 0 || DC != 0 || MC != 0 || SC != 0 || Accuracy != 0 || Agility != 0 || HP != 0 || MP != 0 || AttackSpeed != 0 || Luck != 0 || Strong != 0 || MagicResist != 0 || PoisonResist != 0 ||
                HealthRecovery != 0 || ManaRecovery != 0 || PoisonRecovery != 0 || CriticalRate != 0 || CriticalDamage != 0 || Freezing != 0 || PoisonAttack != 0;
        }
    }

    public uint Weight
    {
        get { return Info.Type == ItemType.Amulet ? Info.Weight : Info.Weight*Count; }
    }

    public string Name
    {
        get { return Count > 1 ? string.Format("{0} ({1})", Info.Name, Count) : Info.Name; }   
    }
    
    public string FriendlyName
    {
        get { return Count > 1 ? string.Format("{0} ({1})", Info.FriendlyName, Count) : Info.FriendlyName; }
    }

    public UserItem(ItemInfo info)
    {
        SoulBoundId = -1;
        ItemIndex = info.Index;
        Info = info;

        SetSlotSize();
    }
    public UserItem(BinaryReader reader, int version = int.MaxValue, int Customversion = int.MaxValue)
    {
        UniqueID = reader.ReadUInt64();
        ItemIndex = reader.ReadInt32();

        CurrentDura = reader.ReadUInt16();
        MaxDura = reader.ReadUInt16();

        Count = reader.ReadUInt32();

        AC = reader.ReadByte();
        MAC = reader.ReadByte();
        DC = reader.ReadByte();
        MC = reader.ReadByte();
        SC = reader.ReadByte();

        Accuracy = reader.ReadByte();
        Agility = reader.ReadByte();
        HP = reader.ReadByte();
        MP = reader.ReadByte();

        AttackSpeed = reader.ReadSByte();
        Luck = reader.ReadSByte();

        if (version <= 19) return;
        SoulBoundId = reader.ReadInt32();
        byte Bools = reader.ReadByte();        
        Identified = (Bools & 0x01) == 0x01;
        Cursed = (Bools & 0x02) == 0x02;
        Strong = reader.ReadByte();
        MagicResist = reader.ReadByte();
        PoisonResist = reader.ReadByte();
        HealthRecovery = reader.ReadByte();
        ManaRecovery = reader.ReadByte();
        PoisonRecovery = reader.ReadByte();
        CriticalRate = reader.ReadByte();
        CriticalDamage = reader.ReadByte();
        Freezing = reader.ReadByte();
        PoisonAttack = reader.ReadByte();
        

        if (version <= 31) return;

        int count = reader.ReadInt32();
        for (int i = 0; i < count; i++)
        {
            if (reader.ReadBoolean()) continue;
            UserItem item = new UserItem(reader, version, Customversion);
            Slots[i] = item;
        }

        if (version <= 38) return;

        GemCount = reader.ReadUInt32();

        if (version <= 40) return;

        Awake = new Awake(reader);

        if (version <= 56) return;

        RefinedValue = (RefinedValue)reader.ReadByte();
        RefineAdded = reader.ReadByte();

        if (version < 60) return;
        WeddingRing = reader.ReadInt32();

    }

    public void Save(BinaryWriter writer)
    {
        writer.Write(UniqueID);
        writer.Write(ItemIndex);

        writer.Write(CurrentDura);
        writer.Write(MaxDura);

        writer.Write(Count);

        writer.Write(AC);
        writer.Write(MAC);
        writer.Write(DC);
        writer.Write(MC);
        writer.Write(SC);

        writer.Write(Accuracy);
        writer.Write(Agility);
        writer.Write(HP);
        writer.Write(MP);

        writer.Write(AttackSpeed);
        writer.Write(Luck);
        writer.Write(SoulBoundId);
        byte Bools=0;        
        if (Identified) Bools |= 0x01;
        if (Cursed) Bools |= 0x02;
        writer.Write(Bools);
        writer.Write(Strong);
        writer.Write(MagicResist);
        writer.Write(PoisonResist);
        writer.Write(HealthRecovery);
        writer.Write(ManaRecovery);
        writer.Write(PoisonRecovery);
        writer.Write(CriticalRate);
        writer.Write(CriticalDamage);
        writer.Write(Freezing);
        writer.Write(PoisonAttack);

        writer.Write(Slots.Length);
        for (int i = 0; i < Slots.Length; i++)
        {
            writer.Write(Slots[i] == null);
            if (Slots[i] == null) continue;

            Slots[i].Save(writer);
        }

        writer.Write(GemCount);

       
        Awake.Save(writer);

        writer.Write((byte)RefinedValue);
        writer.Write(RefineAdded);

        writer.Write(WeddingRing);
    }


    public uint Price()
    {
        if (Info == null) return 0;

        uint p = Info.Price;


        if (Info.Durability > 0)
        {
            float r = ((Info.Price / 2F) / Info.Durability);

            p = (uint)(MaxDura * r);

            if (MaxDura > 0)
                r = CurrentDura / (float)MaxDura;
            else
                r = 0;

            p = (uint)Math.Floor(p / 2F + ((p / 2F) * r) + Info.Price / 2F);
        }


        p = (uint)(p * ((AC + MAC + DC + MC + SC + Accuracy + Agility + HP + MP + AttackSpeed + Luck + Strong + MagicResist + PoisonResist + HealthRecovery + ManaRecovery + PoisonRecovery + CriticalRate + CriticalDamage + Freezing + PoisonAttack) * 0.1F + 1F));
        

        return p * Count;
    }
    public uint RepairPrice()
    {
        if (Info == null || Info.Durability == 0) return 0;

        uint p = Info.Price;

        if (Info.Durability > 0)
        {
            p = (uint)Math.Floor(MaxDura * ((Info.Price / 2F) / Info.Durability) + Info.Price / 2F);
            p = (uint)(p * ((AC + MAC + DC + MC + SC + Accuracy + Agility + HP + MP + AttackSpeed + Luck + Strong + MagicResist + PoisonResist + HealthRecovery + ManaRecovery + PoisonRecovery + CriticalRate + CriticalDamage + Freezing + PoisonAttack) * 0.1F + 1F));

        }

        return (p * Count) - Price();
    }

    public uint Quality()
    {
        uint q = (uint)(AC + MAC + DC + MC + SC + Accuracy + Agility + HP + MP + AttackSpeed + Luck + Strong + MagicResist + PoisonResist + HealthRecovery + ManaRecovery + PoisonRecovery + CriticalRate + CriticalDamage + Freezing + PoisonAttack + Awake.getAwakeLevel() + 1);

        return q;
    }

    public uint AwakeningPrice()
    {
        if (Info == null) return 0;

        uint p = 1500;

        p = (uint)((p * (1 + Awake.getAwakeLevel() * 2)) * (uint)Info.Grade);
       
        return p;
    }

    public uint DisassemblePrice()
    {
        if (Info == null) return 0;

        uint p = 1500 * (uint)Info.Grade;

        p = (uint)(p * ((AC + MAC + DC + MC + SC + Accuracy + Agility + HP + MP + AttackSpeed + Luck + Strong + MagicResist + PoisonResist + HealthRecovery + ManaRecovery + PoisonRecovery + CriticalRate + CriticalDamage + Freezing + PoisonAttack + Awake.getAwakeLevel()) * 0.1F + 1F));

        return p;
    }

    public uint DowngradePrice()
    {
        if (Info == null) return 0;

        uint p = 3000;

        p = (uint)((p * (1 + (Awake.getAwakeLevel() + 1) * 2)) * (uint)Info.Grade);

        return p;
    }

    public uint ResetPrice()
    {
        if (Info == null) return 0;

        uint p = 3000 * (uint)Info.Grade;

        p = (uint)(p * ((AC + MAC + DC + MC + SC + Accuracy + Agility + HP + MP + AttackSpeed + Luck + Strong + MagicResist + PoisonResist + HealthRecovery + ManaRecovery + PoisonRecovery + CriticalRate + CriticalDamage + Freezing + PoisonAttack) * 0.2F + 1F));

        return p;
    }
    public void SetSlotSize() //set slot size in db?
    {
        int amount = 0;

        switch (Info.Type)
        {
            case ItemType.Mount:
                if (Info.Shape < 7)
                    amount = 4;
                else if (Info.Shape < 12)
                    amount = 5;
                break;
            case ItemType.Weapon:
                if (Info.Shape == 49 || Info.Shape == 50)
                    amount = 5;
                break;
        }

        if (amount == Slots.Length) return;

        Array.Resize(ref Slots, amount);
    }

    public ushort Image
    {
        get
        {
            switch (Info.Type)
            {
                #region Amulet and Poison Stack Image changes
                case ItemType.Amulet:
                    if (Info.StackSize > 0)
                    {
                        switch (Info.Shape)
                        {
                            case 0: //Amulet
                                if (Count >= 300) return 3662;
                                if (Count >= 200) return 3661;
                                if (Count >= 100) return 3660;
                                return 3660;
                            case 1: //Grey Poison
                                if (Count >= 150) return 3675;
                                if (Count >= 100) return 2960;
                                if (Count >= 50) return 3674;
                                return 3673;
                            case 2: //Yellow Poison
                                if (Count >= 150) return 3672;
                                if (Count >= 100) return 2961;
                                if (Count >= 50) return 3671;
                                return 3670;
                        }
                    }
                    break;
                }

            #endregion
            
			return Info.Image;
			}
		}

    public UserItem Clone()
    {
        UserItem item = new UserItem(Info)
        {
            UniqueID = UniqueID,
            CurrentDura = CurrentDura,
            MaxDura = MaxDura,
            Count = Count,

            AC = AC,
            MAC = MAC,
            DC = DC,
            MC = MC,
            SC = SC,
            Accuracy = Accuracy,
            Agility = Agility,
            HP = HP,
            MP = MP,

            AttackSpeed = AttackSpeed,
            Luck = Luck,

            DuraChanged = DuraChanged,
            SoulBoundId = SoulBoundId,
            Identified = Identified,
            Cursed = Cursed,
            Strong = Strong,
            MagicResist = MagicResist,
            PoisonResist = PoisonResist,
            HealthRecovery = HealthRecovery,
            ManaRecovery = ManaRecovery,
            PoisonRecovery = PoisonRecovery,
            CriticalRate = CriticalRate,
            CriticalDamage = CriticalDamage,
            Freezing = Freezing,
            PoisonAttack = PoisonAttack,

            Slots = Slots,
            Awake = Awake,

            RefinedValue = RefinedValue,
            RefineAdded = RefineAdded,
            };

        return item;
    }
}

public class Awake
{
    //Awake Option
    public static byte AwakeSuccessRate = 70;
    public static byte AwakeHitRate = 70;
    public static int MaxAwakeLevel = 5;
    public static byte Awake_WeaponRate = 1;
    public static byte Awake_HelmetRate = 1;
    public static byte Awake_ArmorRate = 5;
    public static byte AwakeChanceMin = 1;
    public static float[] AwakeMaterialRate = new float[4] { 1.0F, 1.0F, 1.0F, 1.0F };
    public static byte[] AwakeChanceMax = new byte[4] { 1, 2, 3, 4 };
    public static List<List<byte>[]> AwakeMaterials = new List<List<byte>[]>();

    public AwakeType type;
    List<byte> listAwake = new List<byte>();

    public Awake(BinaryReader reader)
    {
        type = (AwakeType)reader.ReadByte();
        int count = reader.ReadInt32();
        for (int i = 0; i < count; i++)
        {
            listAwake.Add(reader.ReadByte());
        }
    }

    public void Save(BinaryWriter writer)
    {
        writer.Write((byte)type);
        writer.Write(listAwake.Count);
        foreach (byte value in listAwake)
        {
            writer.Write(value);
        }
    }

    public Awake()
    {
        type = AwakeType.None;
    }

    public bool IsMaxLevel() { return listAwake.Count == Awake.MaxAwakeLevel; }

    public int getAwakeLevel() { return listAwake.Count; }

    public byte getAwakeValue()
    {
        byte total = 0;

        foreach (byte value in listAwake)
        {
            total += value;
        }

        return total;
    }

    public bool CheckAwakening(UserItem item, AwakeType type)
    {
        if (item.Info.CanAwakening != true) return false;

        if (item.Info.Grade == ItemGrade.None) return false;

        if (IsMaxLevel()) return false;

        if (this.type == AwakeType.None)
        {
            if (item.Info.Type == ItemType.Weapon)
            {
                if (type == AwakeType.DC ||
                    type == AwakeType.MC ||
                    type == AwakeType.SC)
                {
                    this.type = type;
                    return true;
                }
                else
                    return false;
            }
            else if (item.Info.Type == ItemType.Helmet)
            {
                if (type == AwakeType.AC ||
                    type == AwakeType.MAC)
                {
                    this.type = type;
                    return true;
                }
                else
                    return false;
            }
            else if (item.Info.Type == ItemType.Armour)
            {
                if (type == AwakeType.HPMP)
                {
                    this.type = type;
                    return true;
                }
                else
                    return false;
            }
            else
                return false;
        }
        else
        {
            if (this.type == type)
                return true;
            else
                return false;
        }
    }

    public int UpgradeAwake(UserItem item, AwakeType type, out bool[] isHit)
    {
        //return -1 condition error, -1 = dont upgrade, 0 = failed, 1 = Succeed,  
        isHit = null;
        if (CheckAwakening(item, type) != true)
            return -1;

        Random rand = new Random(DateTime.Now.Millisecond);

        if (rand.Next(0, 100) <= AwakeSuccessRate)
        {
            isHit = Awakening(item);
            return 1;
        }
        else
        {
            int idx;
            isHit = makeHit(1, out idx);
            return 0;
        }
    }

    public int RemoveAwake()
    {
        if (listAwake.Count > 0)
        {
            listAwake.Remove(listAwake[listAwake.Count - 1]);

            if (listAwake.Count == 0)
                type = AwakeType.None;

            return 1;
        }
        else
        {
            type = AwakeType.None;
            return 0;
        }
    }

    public int getAwakeLevelValue(int i) { return listAwake[i]; }

    public byte getDC() { return (type == AwakeType.DC ? getAwakeValue() : (byte)0); }
    public byte getMC() { return (type == AwakeType.MC ? getAwakeValue() : (byte)0); }
    public byte getSC() { return (type == AwakeType.SC ? getAwakeValue() : (byte)0); }
    public byte getAC() { return (type == AwakeType.AC ? getAwakeValue() : (byte)0); }
    public byte getMAC() { return (type == AwakeType.MAC ? getAwakeValue() : (byte)0); }
    public byte getHPMP() { return (type == AwakeType.HPMP ? getAwakeValue() : (byte)0); }

    private bool[] makeHit(int maxValue, out int makeValue)
    {
        float stepValue = (float)maxValue / 5.0f;
        float totalValue = 0.0f;
        bool[] isHit = new bool[5];
        Random rand = new Random(DateTime.Now.Millisecond);

        for (int i = 0; i < 5; i++)
        {
            if (rand.Next(0, 100) < AwakeHitRate)
            {
                totalValue += stepValue;
                isHit[i] = true;
            }
            else
            {
                isHit[i] = false;
            }
        }

        makeValue = totalValue <= 1.0f ? 1 : (int)totalValue;
        return isHit;
    }

    private bool[] Awakening(UserItem item)
    {
        int minValue = AwakeChanceMin;
        int maxValue = (AwakeChanceMax[(int)item.Info.Grade - 1] < AwakeChanceMin) ? AwakeChanceMin : AwakeChanceMax[(int)item.Info.Grade - 1];

        int result;

        bool[] returnValue = makeHit(maxValue, out result);

        switch (item.Info.Type)
        {
            case ItemType.Weapon:
                result *= (int)Awake_WeaponRate;
                break;
            case ItemType.Armour:
                result *= (int)Awake_ArmorRate;
                break;
            case ItemType.Helmet:
                result *= (int)Awake_HelmetRate;
                break;
            default:
                result = 0;
                break;
        }

        listAwake.Add((byte)result);

        return returnValue;
    }
}

public class ClientMagic
{
    public Spell Spell;
    public byte BaseCost, LevelCost, Icon;
    public byte Level1, Level2, Level3;
    public ushort Need1, Need2, Need3;

    public byte Level, Key;
    public ushort Experience;

    public bool IsTempSpell;
    public long CastTime, Delay;

    public ClientMagic()
    {
    }

    public ClientMagic(BinaryReader reader)
    {
        Spell = (Spell)reader.ReadByte();

        BaseCost = reader.ReadByte();
        LevelCost = reader.ReadByte();
        Icon = reader.ReadByte();
        Level1 = reader.ReadByte();
        Level2 = reader.ReadByte();
        Level3 = reader.ReadByte();
        Need1 = reader.ReadUInt16();
        Need2 = reader.ReadUInt16();
        Need3 = reader.ReadUInt16();

        Level = reader.ReadByte();
        Key = reader.ReadByte();
        Experience = reader.ReadUInt16();

        Delay = reader.ReadInt64();
    }

    public void Save(BinaryWriter writer)
    {
        writer.Write((byte)Spell);

        writer.Write(BaseCost);
        writer.Write(LevelCost);
        writer.Write(Icon);
        writer.Write(Level1);
        writer.Write(Level2);
        writer.Write(Level3);
        writer.Write(Need1);
        writer.Write(Need2);
        writer.Write(Need3);

        writer.Write(Level);
        writer.Write(Key);
        writer.Write(Experience);

        writer.Write(Delay);
    }
   
}

public class ClientAuction
{
    public ulong AuctionID;
    public UserItem Item;
    public string Seller = string.Empty;
    public uint Price;
    public DateTime ConsignmentDate;

    public ClientAuction()
    {
        
    }
    public ClientAuction(BinaryReader reader)
    {
        AuctionID = reader.ReadUInt64();
        Item = new UserItem(reader);
        Seller = reader.ReadString();
        Price = reader.ReadUInt32();
        ConsignmentDate = DateTime.FromBinary(reader.ReadInt64());
    }
    public void Save(BinaryWriter writer)
    {
        writer.Write(AuctionID);
        Item.Save(writer);
        writer.Write(Seller);
        writer.Write(Price);
        writer.Write(ConsignmentDate.ToBinary());
    }
}

public class ClientQuestInfo
{
    public int Index;

    public uint NPCIndex;

    public string Name, Group;
    public List<string> Description = new List<string>();
    public List<string> TaskDescription = new List<string>();
    public List<string> CompletionDescription = new List<string>(); 

    public int MinLevelNeeded, MaxLevelNeeded;
    public int QuestNeeded;
    public RequiredClass ClassNeeded;

    public QuestType Type;

    public uint RewardGold;
    public uint RewardExp;
    public List<QuestItemReward> RewardsFixedItem = new List<QuestItemReward>();
    public List<QuestItemReward> RewardsSelectItem = new List<QuestItemReward>();

    public uint FinishNPCIndex;

    public bool SameFinishNPC
    {
        get { return NPCIndex == FinishNPCIndex; }
    }

    public ClientQuestInfo() { }

    public ClientQuestInfo(BinaryReader reader)
    {
        Index = reader.ReadInt32();
        NPCIndex = reader.ReadUInt32();
        Name = reader.ReadString();
        Group = reader.ReadString();

        int count = reader.ReadInt32();
        for (int i = 0; i < count; i++)
            Description.Add(reader.ReadString());

        count = reader.ReadInt32();
        for (int i = 0; i < count; i++)
            TaskDescription.Add(reader.ReadString());

        count = reader.ReadInt32();
        for (int i = 0; i < count; i++)
            CompletionDescription.Add(reader.ReadString());

        MinLevelNeeded = reader.ReadInt32();
        MaxLevelNeeded = reader.ReadInt32();
        QuestNeeded = reader.ReadInt32();
        ClassNeeded = (RequiredClass)reader.ReadByte();
        Type = (QuestType)reader.ReadByte();
        RewardGold = reader.ReadUInt32();
        RewardExp = reader.ReadUInt32();

        count = reader.ReadInt32();

        for (int i = 0; i < count; i++ )
            RewardsFixedItem.Add(new QuestItemReward(reader));

        count = reader.ReadInt32();

        for (int i = 0; i < count; i++)
            RewardsSelectItem.Add(new QuestItemReward(reader));

        FinishNPCIndex = reader.ReadUInt32();
    }
    public void Save(BinaryWriter writer)
    {
        writer.Write(Index);
        writer.Write(NPCIndex);
        writer.Write(Name);
        writer.Write(Group);

        writer.Write(Description.Count);
        for (int i = 0; i < Description.Count; i++)
            writer.Write(Description[i]);

        writer.Write(TaskDescription.Count);
        for (int i = 0; i < TaskDescription.Count; i++)
            writer.Write(TaskDescription[i]);

        writer.Write(CompletionDescription.Count);
        for (int i = 0; i < CompletionDescription.Count; i++)
            writer.Write(CompletionDescription[i]);

        writer.Write(MinLevelNeeded);
        writer.Write(MaxLevelNeeded);
        writer.Write(QuestNeeded);
        writer.Write((byte)ClassNeeded);
        writer.Write((byte)Type);
        writer.Write(RewardGold);
        writer.Write(RewardExp);

        writer.Write(RewardsFixedItem.Count);

        for (int i = 0; i < RewardsFixedItem.Count; i++)
            RewardsFixedItem[i].Save(writer);

        writer.Write(RewardsSelectItem.Count);

        for (int i = 0; i < RewardsSelectItem.Count; i++)
            RewardsSelectItem[i].Save(writer);

        writer.Write(FinishNPCIndex);
    }

    public QuestIcon GetQuestIcon(bool taken = false, bool completed = false)
    {
        QuestIcon icon = QuestIcon.None;

        switch (Type)
        {
            case QuestType.General:
            case QuestType.Repeatable:
                if (completed)
                    icon = QuestIcon.QuestionYellow;
                else if (taken)
                    icon = QuestIcon.QuestionWhite;
                else
                    icon = QuestIcon.ExclamationYellow;
                break;
            case QuestType.Daily:
                if (completed)
                    icon = QuestIcon.QuestionBlue;
                else if (taken)
                    icon = QuestIcon.QuestionWhite;
                else
                    icon = QuestIcon.ExclamationBlue;
                break;
        }

        return icon;
    }
}

public class ClientQuestProgress
{
    public int Id;

    public ClientQuestInfo QuestInfo;

    public List<string> TaskList = new List<string>();

    public bool Taken;
    public bool Completed;
    public bool New;

    public QuestIcon Icon
    {
        get 
        {
            return QuestInfo.GetQuestIcon(Taken, Completed); 
        }
    }

    public ClientQuestProgress(){ }

    public ClientQuestProgress(BinaryReader reader)
    {
        Id = reader.ReadInt32();

        int count = reader.ReadInt32();

        for (int i = 0; i < count; i++)
            TaskList.Add(reader.ReadString());

        Taken = reader.ReadBoolean();
        Completed = reader.ReadBoolean();
        New = reader.ReadBoolean();
    }

    public void Save(BinaryWriter writer)
    {
        writer.Write(Id);

        writer.Write(TaskList.Count);

        for (int i = 0; i < TaskList.Count; i++)
            writer.Write(TaskList[i]);

        writer.Write(Taken);
        writer.Write(Completed);
        writer.Write(New);
    }
}

public class QuestItemReward
{
    public ItemInfo Item;
    public uint Count = 1;

    public QuestItemReward() { }

    public QuestItemReward(BinaryReader reader)
    {
        Item = new ItemInfo(reader);
        Count = reader.ReadUInt32();
    }

    public void Save(BinaryWriter writer)
    {
        Item.Save(writer);
        writer.Write(Count);
    }
}

public class ClientMail
{
    public ulong MailID;
    public string SenderName;
    public string Message;
    public bool Opened, Locked, CanReply, Collected;

    public DateTime DateSent;

    public uint Gold;
    public List<UserItem> Items = new List<UserItem>();

    public ClientMail() { }

    public ClientMail(BinaryReader reader)
    {
        MailID = reader.ReadUInt64();
        SenderName = reader.ReadString();
        Message = reader.ReadString();
        Opened = reader.ReadBoolean();
        Locked = reader.ReadBoolean();
        CanReply = reader.ReadBoolean();
        Collected = reader.ReadBoolean();

        DateSent = DateTime.FromBinary(reader.ReadInt64());

        Gold = reader.ReadUInt32();
        int count = reader.ReadInt32();

        for (int i = 0; i < count; i++)
            Items.Add(new UserItem(reader));
    }

    public void Save(BinaryWriter writer)
    {
        writer.Write(MailID);
        writer.Write(SenderName);
        writer.Write(Message);
        writer.Write(Opened);
        writer.Write(Locked);
        writer.Write(CanReply);
        writer.Write(Collected);

        writer.Write(DateSent.ToBinary());

        writer.Write(Gold);
        writer.Write(Items.Count);

        for (int i = 0; i < Items.Count; i++)
            Items[i].Save(writer);
    }
}

public class ClientFriend
{
    public int Index;
    public string Name;
    public string Memo = "";
    public bool Blocked;

    public bool Online;

    public ClientFriend() { }

    public ClientFriend(BinaryReader reader)
    {
        Index = reader.ReadInt32();
        Name = reader.ReadString();
        Memo = reader.ReadString();
        Blocked = reader.ReadBoolean();

        Online = reader.ReadBoolean();
    }

    public void Save(BinaryWriter writer)
    {
        writer.Write(Index);
        writer.Write(Name);
        writer.Write(Memo);
        writer.Write(Blocked);

        writer.Write(Online);
    }
}


public enum IntelligentCreaturePickupMode : byte
{
    Automatic = 0,
    SemiAutomatic = 1,
}

public class IntelligentCreatureRules
{
    public int MinimalFullness = 1;

    public bool MousePickupEnabled = false;
    public int MousePickupRange = 0;
    public bool AutoPickupEnabled = false;
    public int AutoPickupRange = 0;
    public bool SemiAutoPickupEnabled = false;
    public int SemiAutoPickupRange = 0;

    public bool CanProduceBlackStone = false;

    public string Info = "";
    public string Info1 = "";
    public string Info2 = "";

    public IntelligentCreatureRules()
    {
    }

    public IntelligentCreatureRules(BinaryReader reader)
    {
        MinimalFullness = reader.ReadInt32();
        MousePickupEnabled = reader.ReadBoolean();
        MousePickupRange = reader.ReadInt32();
        AutoPickupEnabled = reader.ReadBoolean();
        AutoPickupRange = reader.ReadInt32();
        SemiAutoPickupEnabled = reader.ReadBoolean();
        SemiAutoPickupRange = reader.ReadInt32();

        CanProduceBlackStone = reader.ReadBoolean();

        Info = reader.ReadString();
        Info1 = reader.ReadString();
        Info2 = reader.ReadString();
    }

    public void Save(BinaryWriter writer)
    {
        writer.Write(MinimalFullness);
        writer.Write(MousePickupEnabled);
        writer.Write(MousePickupRange);
        writer.Write(AutoPickupEnabled);
        writer.Write(AutoPickupRange);
        writer.Write(SemiAutoPickupEnabled);
        writer.Write(SemiAutoPickupRange);

        writer.Write(CanProduceBlackStone);

        writer.Write(Info);
        writer.Write(Info1);
        writer.Write(Info2);
    }
}

public class IntelligentCreatureItemFilter
{
    public bool PetPickupAll = true;
    public bool PetPickupGold = false;
    public bool PetPickupWeapons = false;
    public bool PetPickupArmours = false;
    public bool PetPickupHelmets = false;
    public bool PetPickupBoots = false;
    public bool PetPickupBelts = false;
    public bool PetPickupAccessories = false;
    public bool PetPickupOthers = false;

    public ItemGrade PickupGrade = ItemGrade.None;

    public IntelligentCreatureItemFilter()
    {
    }

    public void SetItemFilter(int idx)
    {
        switch (idx)
        {
            case 0://all items
                PetPickupAll = true;
                PetPickupGold = false;
                PetPickupWeapons = false;
                PetPickupArmours = false;
                PetPickupHelmets = false;
                PetPickupBoots = false;
                PetPickupBelts = false;
                PetPickupAccessories = false;
                PetPickupOthers = false;
                break;
            case 1://gold
                PetPickupAll = false;
                PetPickupGold = !PetPickupGold;
                break;
            case 2://weapons
                PetPickupAll = false;
                PetPickupWeapons = !PetPickupWeapons;
                break;
            case 3://armours
                PetPickupAll = false;
                PetPickupArmours = !PetPickupArmours;
                break;
            case 4://helmets
                PetPickupAll = false;
                PetPickupHelmets = !PetPickupHelmets;
                break;
            case 5://boots
                PetPickupAll = false;
                PetPickupBoots = !PetPickupBoots;
                break;
            case 6://belts
                PetPickupAll = false;
                PetPickupBelts = !PetPickupBelts;
                break;
            case 7://jewelry
                PetPickupAll = false;
                PetPickupAccessories = !PetPickupAccessories;
                break;
            case 8://others
                PetPickupAll = false;
                PetPickupOthers = !PetPickupOthers;
                break;
        }
        if (PetPickupGold && PetPickupWeapons && PetPickupArmours && PetPickupHelmets && PetPickupBoots && PetPickupBelts && PetPickupAccessories && PetPickupOthers)
        {
            PetPickupAll = true;
            PetPickupGold = false;
            PetPickupWeapons = false;
            PetPickupArmours = false;
            PetPickupHelmets = false;
            PetPickupBoots = false;
            PetPickupBelts = false;
            PetPickupAccessories = false;
            PetPickupOthers = false;
        }
        else
            if (!PetPickupGold && !PetPickupWeapons && !PetPickupArmours && !PetPickupHelmets && !PetPickupBoots && !PetPickupBelts && !PetPickupAccessories && !PetPickupOthers)
            {
                PetPickupAll = true;
            }
    }

    public IntelligentCreatureItemFilter(BinaryReader reader)
    {
        PetPickupAll = reader.ReadBoolean();
        PetPickupGold = reader.ReadBoolean();
        PetPickupWeapons = reader.ReadBoolean();
        PetPickupArmours = reader.ReadBoolean();
        PetPickupHelmets = reader.ReadBoolean();
        PetPickupBoots = reader.ReadBoolean();
        PetPickupBelts = reader.ReadBoolean();
        PetPickupAccessories = reader.ReadBoolean();
        PetPickupOthers = reader.ReadBoolean();
        //PickupGrade = (ItemGrade)reader.ReadByte();
    }

    public void Save(BinaryWriter writer)
    {
        writer.Write(PetPickupAll);
        writer.Write(PetPickupGold);
        writer.Write(PetPickupWeapons);
        writer.Write(PetPickupArmours);
        writer.Write(PetPickupHelmets);
        writer.Write(PetPickupBoots);
        writer.Write(PetPickupBelts);
        writer.Write(PetPickupAccessories);
        writer.Write(PetPickupOthers);
        //writer.Write((byte)PickupGrade);
    }
}

public class ClientIntelligentCreature
{
    public IntelligentCreatureType PetType;
    public int Icon;

    public string CustomName;
    public int Fullness;
    public int SlotIndex;
    public long ExpireTime;//in days
    public long BlackstoneTime;
    public long MaintainFoodTime;

    public IntelligentCreaturePickupMode petMode = IntelligentCreaturePickupMode.SemiAutomatic;

    public IntelligentCreatureRules CreatureRules;
    public IntelligentCreatureItemFilter Filter;


    public ClientIntelligentCreature()
    {
    }

    public ClientIntelligentCreature(BinaryReader reader)
    {
        PetType = (IntelligentCreatureType)reader.ReadByte();
        Icon = reader.ReadInt32();

        CustomName = reader.ReadString();
        Fullness = reader.ReadInt32();
        SlotIndex = reader.ReadInt32();
        ExpireTime = reader.ReadInt64();
        BlackstoneTime = reader.ReadInt64();

        petMode = (IntelligentCreaturePickupMode)reader.ReadByte();

        CreatureRules = new IntelligentCreatureRules(reader);
        Filter = new IntelligentCreatureItemFilter(reader);
        Filter.PickupGrade = (ItemGrade)reader.ReadByte();
        MaintainFoodTime = reader.ReadInt64();
    }

    public void Save(BinaryWriter writer)
    {
        writer.Write((byte)PetType);
        writer.Write(Icon);

        writer.Write(CustomName);
        writer.Write(Fullness);
        writer.Write(SlotIndex);
        writer.Write(ExpireTime);
        writer.Write(BlackstoneTime);

        writer.Write((byte)petMode);

        CreatureRules.Save(writer);
        Filter.Save(writer);
        writer.Write((byte)Filter.PickupGrade);
        writer.Write(MaintainFoodTime);
    }
}


public abstract class Packet
{
    public static bool IsServer;

    public abstract short Index { get; }

    public static Packet ReceivePacket(byte[] rawBytes, out byte[] extra)
    {
        extra = rawBytes;

        Packet p;

        if (rawBytes.Length < 4) return null; //| 2Bytes: Packet Size | 2Bytes: Packet ID |

        int length = (rawBytes[1] << 8) + rawBytes[0];

        if (length > rawBytes.Length) return null;

        using (MemoryStream stream = new MemoryStream(rawBytes, 2, length - 2))
        using (BinaryReader reader = new BinaryReader(stream))
        {
            short id = reader.ReadInt16();

            p = IsServer ? GetClientPacket(id) : GetServerPacket(id);
            try
            {
                p.ReadPacket(reader);
            }
            catch
            {
                return null;
            }
        }

        extra = new byte[rawBytes.Length - length];
        Buffer.BlockCopy(rawBytes, length, extra, 0, rawBytes.Length - length);

        return p;
    }

    public IEnumerable<byte> GetPacketBytes()
    {
        if (Index < 0) return new byte[0];

        byte[] data;

        using (MemoryStream stream = new MemoryStream())
        {
            stream.SetLength(2);
            stream.Seek(2, SeekOrigin.Begin);
            using (BinaryWriter writer = new BinaryWriter(stream))
            {
                writer.Write(Index);
                WritePacket(writer);
                stream.Seek(0, SeekOrigin.Begin);
                writer.Write((short)stream.Length);
                stream.Seek(0, SeekOrigin.Begin);

                data = new byte[stream.Length];
                stream.Read(data, 0, data.Length);
            }
        }

        return data;
    }

    protected abstract void ReadPacket(BinaryReader reader);
    protected abstract void WritePacket(BinaryWriter writer);

    private static Packet GetClientPacket(short index)
    {
        switch (index)
        {
            case (short)ClientPacketIds.ClientVersion:
                return new C.ClientVersion();
            case (short)ClientPacketIds.Disconnect:
                return new C.Disconnect();
            case (short)ClientPacketIds.KeepAlive:
                return new C.KeepAlive();
            case (short)ClientPacketIds.NewAccount:
                return new C.NewAccount();
            case (short)ClientPacketIds.ChangePassword:
                return new C.ChangePassword();
            case (short)ClientPacketIds.Login:
                return new C.Login();
            case (short)ClientPacketIds.NewCharacter:
                return new C.NewCharacter();
            case (short)ClientPacketIds.DeleteCharacter:
                return new C.DeleteCharacter();
            case (short)ClientPacketIds.StartGame:
                return new C.StartGame();
            case (short)ClientPacketIds.LogOut:
                return new C.LogOut();
            case (short)ClientPacketIds.Turn:
                return new C.Turn();
            case (short)ClientPacketIds.Walk:
                return new C.Walk();
            case (short)ClientPacketIds.Run:
                return new C.Run();
            case (short)ClientPacketIds.Chat:
                return new C.Chat();
            case (short)ClientPacketIds.MoveItem:
                return new C.MoveItem();
            case (short)ClientPacketIds.StoreItem:
                return new C.StoreItem();
            case (short)ClientPacketIds.TakeBackItem:
                return new C.TakeBackItem();
            case (short)ClientPacketIds.MergeItem:
                return new C.MergeItem();
            case (short)ClientPacketIds.EquipItem:
                return new C.EquipItem();
            case (short)ClientPacketIds.RemoveItem:
                return new C.RemoveItem();
            case (short)ClientPacketIds.SplitItem:
                return new C.SplitItem();
            case (short)ClientPacketIds.UseItem:
                return new C.UseItem();
            case (short)ClientPacketIds.DropItem:
                return new C.DropItem();
            case (short)ClientPacketIds.DepositRefineItem:
                return new C.DepositRefineItem();
            case (short)ClientPacketIds.RetrieveRefineItem:
                return new C.RetrieveRefineItem();
            case (short)ClientPacketIds.RefineCancel:
                return new C.RefineCancel();
            case (short)ClientPacketIds.RefineItem:
                return new C.RefineItem();
            case (short)ClientPacketIds.CheckRefine:
                return new C.CheckRefine();
            case (short)ClientPacketIds.ReplaceWedRing:
                return new C.ReplaceWedRing();
            case (short)ClientPacketIds.DepositTradeItem:
                return new C.DepositTradeItem();
            case (short)ClientPacketIds.RetrieveTradeItem:
                return new C.RetrieveTradeItem();
            case (short)ClientPacketIds.DropGold:
                return new C.DropGold();
            case (short)ClientPacketIds.PickUp:
                return new C.PickUp();
            case (short)ClientPacketIds.Inspect:
                return new C.Inspect();
            case (short)ClientPacketIds.ChangeAMode:
                return new C.ChangeAMode();
            case (short)ClientPacketIds.ChangePMode:
                return new C.ChangePMode();
            case (short)ClientPacketIds.ChangeTrade:
                return new C.ChangeTrade();
            case (short)ClientPacketIds.Attack:
                return new C.Attack();
            case (short)ClientPacketIds.RangeAttack:
                return new C.RangeAttack();
            case (short)ClientPacketIds.Harvest:
                return new C.Harvest();
            case (short)ClientPacketIds.CallNPC:
                return new C.CallNPC();
            case (short)ClientPacketIds.BuyItem:
                return new C.BuyItem();
            case (short)ClientPacketIds.SellItem:
                return new C.SellItem();
            case (short)ClientPacketIds.RepairItem:
                return new C.RepairItem();
            case (short)ClientPacketIds.BuyItemBack:
                return new C.BuyItemBack();
            case (short)ClientPacketIds.SRepairItem:
                return new C.SRepairItem();
            case (short)ClientPacketIds.MagicKey:
                return new C.MagicKey();
            case (short)ClientPacketIds.Magic:
                return new C.Magic();
            case (short)ClientPacketIds.SwitchGroup:
                return new C.SwitchGroup();
            case (short)ClientPacketIds.AddMember:
                return new C.AddMember();
            case (short)ClientPacketIds.DellMember:
                return new C.DelMember();
            case (short)ClientPacketIds.GroupInvite:
                return new C.GroupInvite();
            case (short)ClientPacketIds.TownRevive:
                return new C.TownRevive();
            case (short)ClientPacketIds.SpellToggle:
                return new C.SpellToggle();
            case (short)ClientPacketIds.ConsignItem:
                return new C.ConsignItem();
            case (short)ClientPacketIds.MarketSearch:
                return new C.MarketSearch();
            case (short)ClientPacketIds.MarketRefresh:
                return new C.MarketRefresh();
            case (short)ClientPacketIds.MarketPage:
                return new C.MarketPage();
            case (short)ClientPacketIds.MarketBuy:
                return new C.MarketBuy();
            case (short)ClientPacketIds.MarketGetBack:
                return new C.MarketGetBack();
            case (short)ClientPacketIds.RequestUserName:
                return new C.RequestUserName();
            case (short)ClientPacketIds.RequestChatItem:
                return new C.RequestChatItem();
            case (short)ClientPacketIds.EditGuildMember:
                return new C.EditGuildMember();
            case (short)ClientPacketIds.EditGuildNotice:
                return new C.EditGuildNotice();
            case (short)ClientPacketIds.GuildInvite:
                return new C.GuildInvite();
            case (short)ClientPacketIds.GuildNameReturn:
                return new C.GuildNameReturn();
            case (short)ClientPacketIds.RequestGuildInfo:
                return new C.RequestGuildInfo();
            case (short)ClientPacketIds.GuildStorageGoldChange:
                return new C.GuildStorageGoldChange();
            case (short)ClientPacketIds.GuildStorageItemChange:
                return new C.GuildStorageItemChange();
            case (short)ClientPacketIds.GuildWarReturn:
                return new C.GuildWarReturn();
            case (short)ClientPacketIds.MarriageRequest:
                return new C.MarriageRequest();
            case (short)ClientPacketIds.MarriageReply:
                return new C.MarriageReply();
            case (short)ClientPacketIds.ChangeMarriage:
                return new C.ChangeMarriage();
            case (short)ClientPacketIds.DivorceRequest:
                return new C.DivorceRequest();
            case (short)ClientPacketIds.DivorceReply:
                return new C.DivorceReply();
            case (short)ClientPacketIds.AddMentor:
                return new C.AddMentor();
            case (short)ClientPacketIds.MentorReply:
                return new C.MentorReply();
            case (short)ClientPacketIds.AllowMentor:
                return new C.AllowMentor();
            case (short)ClientPacketIds.CancelMentor:
                return new C.CancelMentor();
            case (short)ClientPacketIds.TradeRequest:
                return new C.TradeRequest();
            case (short)ClientPacketIds.TradeReply:
                return new C.TradeReply();
            case (short)ClientPacketIds.TradeGold:
                return new C.TradeGold();
            case (short)ClientPacketIds.TradeConfirm:
                return new C.TradeConfirm();
            case (short)ClientPacketIds.TradeCancel:
                return new C.TradeCancel();
            case (short)ClientPacketIds.EquipSlotItem:
                return new C.EquipSlotItem();
            case (short)ClientPacketIds.FishingCast:
                return new C.FishingCast();
            case (short)ClientPacketIds.FishingChangeAutocast:
                return new C.FishingChangeAutocast();
            case (short)ClientPacketIds.AcceptQuest:
                return new C.AcceptQuest();
            case (short)ClientPacketIds.FinishQuest:
                return new C.FinishQuest();
            case (short)ClientPacketIds.AbandonQuest:
                return new C.AbandonQuest();
            case (short)ClientPacketIds.ShareQuest:
                return new C.ShareQuest();
            case (short)ClientPacketIds.AcceptReincarnation:
                return new C.AcceptReincarnation();
            case (short)ClientPacketIds.CancelReincarnation:
                return new C.CancelReincarnation();
            case (short)ClientPacketIds.CombineItem:
                return new C.CombineItem();
            case (short)ClientPacketIds.SetConcentration:
                return new C.SetConcentration();
			case (short)ClientPacketIds.AwakeningNeedMaterials:
                return new C.AwakeningNeedMaterials();
            case (short)ClientPacketIds.AwakeningLockedItem:
                return new C.AwakeningLockedItem();
            case (short)ClientPacketIds.Awakening:
                return new C.Awakening();
            case (short)ClientPacketIds.DisassembleItem:
                return new C.DisassembleItem();
            case (short)ClientPacketIds.DowngradeAwakening:
                return new C.DowngradeAwakening();
            case (short)ClientPacketIds.ResetAddedItem:
                return new C.ResetAddedItem();
            case (short)ClientPacketIds.SendMail:
                return new C.SendMail();
            case (short)ClientPacketIds.ReadMail:
                return new C.ReadMail();
            case (short)ClientPacketIds.CollectParcel:
                return new C.CollectParcel();
            case (short)ClientPacketIds.DeleteMail:
                return new C.DeleteMail();
            case (short)ClientPacketIds.LockMail:
                return new C.LockMail();
            case (short)ClientPacketIds.MailLockedItem:
                return new C.MailLockedItem();
            case (short)ClientPacketIds.MailCost:
                return new C.MailCost();
            case (short)ClientPacketIds.UpdateIntelligentCreature://IntelligentCreature
                return new C.UpdateIntelligentCreature();
            case (short)ClientPacketIds.IntelligentCreaturePickup://IntelligentCreature
                return new C.IntelligentCreaturePickup();
            case (short)ClientPacketIds.AddFriend:
                return new C.AddFriend();
            case (short)ClientPacketIds.RemoveFriend:
                return new C.RemoveFriend();
            case (short)ClientPacketIds.RefreshFriends:
                return new C.RefreshFriends();
            case (short)ClientPacketIds.AddMemo:
                return new C.AddMemo();
            case (short)ClientPacketIds.GuildBuffUpdate:
                return new C.GuildBuffUpdate();
            default:
                throw new NotImplementedException();
        }

    }
    public static Packet GetServerPacket(short index)
    {
        switch (index)
        {
            case (short)ServerPacketIds.Connected:
                return new S.Connected();
            case (short)ServerPacketIds.ClientVersion:
                return new S.ClientVersion();
            case (short)ServerPacketIds.Disconnect:
                return new S.Disconnect();
            case (short)ServerPacketIds.NewAccount:
                return new S.NewAccount();
            case (short)ServerPacketIds.ChangePassword:
                return new S.ChangePassword();
            case (short)ServerPacketIds.ChangePasswordBanned:
                return new S.ChangePasswordBanned();
            case (short)ServerPacketIds.Login:
                return new S.Login();
            case (short)ServerPacketIds.LoginBanned:
                return new S.LoginBanned();
            case (short)ServerPacketIds.LoginSuccess:
                return new S.LoginSuccess();
            case (short)ServerPacketIds.NewCharacter:
                return new S.NewCharacter();
            case (short)ServerPacketIds.NewCharacterSuccess:
                return new S.NewCharacterSuccess();
            case (short)ServerPacketIds.DeleteCharacter:
                return new S.DeleteCharacter();
            case (short)ServerPacketIds.DeleteCharacterSuccess:
                return new S.DeleteCharacterSuccess();
            case (short)ServerPacketIds.StartGame:
                return new S.StartGame();
            case (short)ServerPacketIds.StartGameBanned:
                return new S.StartGameBanned();
            case (short)ServerPacketIds.StartGameDelay:
                return new S.StartGameDelay();
            case (short)ServerPacketIds.MapInformation:
                return new S.MapInformation();
            case (short)ServerPacketIds.UserInformation:
                return new S.UserInformation();
            case (short)ServerPacketIds.UserLocation:
                return new S.UserLocation();
            case (short)ServerPacketIds.ObjectPlayer:
                return new S.ObjectPlayer();
            case (short)ServerPacketIds.ObjectRemove:
                return new S.ObjectRemove();
            case (short)ServerPacketIds.ObjectTurn:
                return new S.ObjectTurn();
            case (short)ServerPacketIds.ObjectWalk:
                return new S.ObjectWalk();
            case (short)ServerPacketIds.ObjectRun:
                return new S.ObjectRun();
            case (short)ServerPacketIds.Chat:
                return new S.Chat();
            case (short)ServerPacketIds.ObjectChat:
                return new S.ObjectChat();
            case (short)ServerPacketIds.NewItemInfo:
                return new S.NewItemInfo();
            case (short)ServerPacketIds.MoveItem:
                return new S.MoveItem();
            case (short)ServerPacketIds.EquipItem:
                return new S.EquipItem();
            case (short)ServerPacketIds.MergeItem:
                return new S.MergeItem();
            case (short)ServerPacketIds.RemoveItem:
                return new S.RemoveItem();
            case (short)ServerPacketIds.TakeBackItem:
                return new S.TakeBackItem();
            case (short)ServerPacketIds.StoreItem:
                return new S.StoreItem();
            case (short)ServerPacketIds.DepositRefineItem:
                return new S.DepositRefineItem();
            case (short)ServerPacketIds.RetrieveRefineItem:
                return new S.RetrieveRefineItem();
            case (short)ServerPacketIds.RefineItem:
                return new S.RefineItem();
            case (short)ServerPacketIds.DepositTradeItem:
                return new S.DepositTradeItem();
            case (short)ServerPacketIds.RetrieveTradeItem:
                return new S.RetrieveTradeItem();
            case (short)ServerPacketIds.SplitItem:
                return new S.SplitItem();
            case (short)ServerPacketIds.SplitItem1:
                return new S.SplitItem1();
            case (short)ServerPacketIds.UseItem:
                return new S.UseItem();
            case (short)ServerPacketIds.DropItem:
                return new S.DropItem();
            case (short)ServerPacketIds.PlayerUpdate:
                return new S.PlayerUpdate();
            case (short)ServerPacketIds.PlayerInspect:
                return new S.PlayerInspect();
            case (short)ServerPacketIds.LogOutSuccess:
                return new S.LogOutSuccess();
            case (short)ServerPacketIds.LogOutFailed:
                return new S.LogOutFailed();
            case (short)ServerPacketIds.TimeOfDay:
                return new S.TimeOfDay();
            case (short)ServerPacketIds.ChangeAMode:
                return new S.ChangeAMode();
            case (short)ServerPacketIds.ChangePMode:
                return new S.ChangePMode();
            case (short)ServerPacketIds.ObjectItem:
                return new S.ObjectItem();
            case (short)ServerPacketIds.ObjectGold:
                return new S.ObjectGold();
            case (short)ServerPacketIds.GainedItem:
                return new S.GainedItem();
            case (short)ServerPacketIds.GainedGold:
                return new S.GainedGold();
            case (short)ServerPacketIds.LoseGold:
                return new S.LoseGold();
            case (short)ServerPacketIds.ObjectMonster:
                return new S.ObjectMonster();
            case (short)ServerPacketIds.ObjectAttack:
                return new S.ObjectAttack();
            case (short)ServerPacketIds.Struck:
                return new S.Struck();
            case (short)ServerPacketIds.ObjectStruck:
                return new S.ObjectStruck();
            case (short)ServerPacketIds.DuraChanged:
                return new S.DuraChanged();
            case (short)ServerPacketIds.HealthChanged:
                return new S.HealthChanged();
            case (short)ServerPacketIds.DeleteItem:
                return new S.DeleteItem();
            case (short)ServerPacketIds.Death:
                return new S.Death();
            case (short)ServerPacketIds.ObjectDied:
                return new S.ObjectDied();
            case (short)ServerPacketIds.ColourChanged:
                return new S.ColourChanged();
            case (short)ServerPacketIds.ObjectColourChanged:
                return new S.ObjectColourChanged();
            case (short)ServerPacketIds.GainExperience:
                return new S.GainExperience();
            case (short)ServerPacketIds.LevelChanged:
                return new S.LevelChanged();
            case (short)ServerPacketIds.ObjectLeveled:
                return new S.ObjectLeveled();
            case (short)ServerPacketIds.ObjectHarvest:
                return new S.ObjectHarvest();
            case (short)ServerPacketIds.ObjectHarvested:
                return new S.ObjectHarvested();
            case (short)ServerPacketIds.ObjectNpc:
                return new S.ObjectNPC();
            case (short)ServerPacketIds.NPCResponse:
                return new S.NPCResponse();
            case (short)ServerPacketIds.ObjectHide:
                return new S.ObjectHide();
            case (short)ServerPacketIds.ObjectShow:
                return new S.ObjectShow();
            case (short)ServerPacketIds.Poisoned:
                return new S.Poisoned();
            case (short)ServerPacketIds.ObjectPoisoned:
                return new S.ObjectPoisoned();
            case (short)ServerPacketIds.MapChanged:
                return new S.MapChanged();
            case (short)ServerPacketIds.ObjectTeleportOut:
                return new S.ObjectTeleportOut();
            case (short)ServerPacketIds.ObjectTeleportIn:
                return new S.ObjectTeleportIn();
            case (short)ServerPacketIds.TeleportIn:
                return new S.TeleportIn();
            case (short)ServerPacketIds.NPCGoods:
                return new S.NPCGoods();
            case (short)ServerPacketIds.NPCSell:
                return new S.NPCSell();
            case (short)ServerPacketIds.NPCRepair:
                return new S.NPCRepair();
            case (short)ServerPacketIds.NPCSRepair: 
                return new S.NPCSRepair();
            case (short)ServerPacketIds.NPCRefine:
                return new S.NPCRefine();
            case (short)ServerPacketIds.NPCCheckRefine:
                return new S.NPCCheckRefine();
            case (short)ServerPacketIds.NPCCollectRefine:
                return new S.NPCCollectRefine();
            case (short)ServerPacketIds.NPCReplaceWedRing:
                return new S.NPCReplaceWedRing();
            case (short)ServerPacketIds.NPCStorage:
                return new S.NPCStorage();
            case (short)ServerPacketIds.SellItem:
                return new S.SellItem();
            case (short)ServerPacketIds.RepairItem:
                return new S.RepairItem();
            case (short)ServerPacketIds.ItemRepaired:
                return new S.ItemRepaired();
            case (short)ServerPacketIds.NewMagic:
                return new S.NewMagic();
            case (short)ServerPacketIds.MagicLeveled:
                return new S.MagicLeveled();
            case (short)ServerPacketIds.Magic:
                return new S.Magic();
            case (short)ServerPacketIds.MagicDelay:
                return new S.MagicDelay();
            case (short)ServerPacketIds.MagicCast:
                return new S.MagicCast();
            case (short)ServerPacketIds.ObjectMagic:
                return new S.ObjectMagic();
            case (short)ServerPacketIds.ObjectEffect:
                return new S.ObjectEffect();
            case (short)ServerPacketIds.RangeAttack:
                return new S.RangeAttack();
            case (short)ServerPacketIds.Pushed:
                return new S.Pushed();
            case (short)ServerPacketIds.ObjectPushed:
                return new S.ObjectPushed();
            case (short)ServerPacketIds.ObjectName:
                return new S.ObjectName();
            case (short)ServerPacketIds.UserStorage:
                return new S.UserStorage();
            case (short)ServerPacketIds.SwitchGroup:
                return new S.SwitchGroup();
            case (short)ServerPacketIds.DeleteGroup:
                return new S.DeleteGroup();
            case (short)ServerPacketIds.DeleteMember:
                return new S.DeleteMember();
            case (short)ServerPacketIds.GroupInvite:
                return new S.GroupInvite();
            case (short)ServerPacketIds.AddMember:
                return new S.AddMember();
            case (short)ServerPacketIds.Revived:
                return new S.Revived();
            case (short)ServerPacketIds.ObjectRevived:
                return new S.ObjectRevived();
            case (short)ServerPacketIds.SpellToggle:
                return new S.SpellToggle();
            case (short)ServerPacketIds.ObjectHealth:
                return new S.ObjectHealth();
            case (short)ServerPacketIds.MapEffect:
                return new S.MapEffect();
            case (short)ServerPacketIds.ObjectRangeAttack:
                return new S.ObjectRangeAttack();
            case (short)ServerPacketIds.AddBuff:
                return new S.AddBuff();
            case (short)ServerPacketIds.RemoveBuff:
                return new S.RemoveBuff();
            case (short)ServerPacketIds.ObjectHidden:
                return new S.ObjectHidden();
            case (short)ServerPacketIds.RefreshItem:
                return new S.RefreshItem();
            case (short)ServerPacketIds.ObjectSpell:
                return new S.ObjectSpell();
            case (short)ServerPacketIds.UserDash:
                return new S.UserDash();
            case (short)ServerPacketIds.ObjectDash:
                return new S.ObjectDash();
            case (short)ServerPacketIds.UserDashFail:
                return new S.UserDashFail();
            case (short)ServerPacketIds.ObjectDashFail:
                return new S.ObjectDashFail();
            case (short)ServerPacketIds.NPCConsign:
                return new S.NPCConsign();
            case (short)ServerPacketIds.NPCMarket:
                return new S.NPCMarket();
            case (short)ServerPacketIds.NPCMarketPage:
                return new S.NPCMarketPage();
            case (short)ServerPacketIds.ConsignItem:
                return new S.ConsignItem();
            case (short)ServerPacketIds.MarketFail:
                return new S.MarketFail();
            case (short)ServerPacketIds.MarketSuccess:
                return new S.MarketSuccess();
            case (short)ServerPacketIds.ObjectSitDown:
                return new S.ObjectSitDown();
            case (short)ServerPacketIds.InTrapRock:
                return new S.InTrapRock();
            case (short)ServerPacketIds.RemoveMagic:
                return new S.RemoveMagic();
            case (short)ServerPacketIds.BaseStatsInfo:
                return new S.BaseStatsInfo();
            case (short)ServerPacketIds.UserName:
                return new S.UserName();
            case (short)ServerPacketIds.ChatItemStats:
                return new S.ChatItemStats();
            case (short)ServerPacketIds.GuildMemberChange:
                return new S.GuildMemberChange();
            case (short)ServerPacketIds.GuildNoticeChange:
                return new S.GuildNoticeChange();
            case (short)ServerPacketIds.GuildStatus:
                return new S.GuildStatus();
            case (short)ServerPacketIds.GuildInvite:
                return new S.GuildInvite();
            case (short)ServerPacketIds.GuildExpGain:
                return new S.GuildExpGain();
            case (short)ServerPacketIds.GuildNameRequest:
                return new S.GuildNameRequest();
            case (short)ServerPacketIds.GuildStorageGoldChange:
                return new S.GuildStorageGoldChange();
            case (short)ServerPacketIds.GuildStorageItemChange:
                return new S.GuildStorageItemChange();
            case (short)ServerPacketIds.GuildStorageList:
                return new S.GuildStorageList();
            case (short)ServerPacketIds.GuildRequestWar:
                return new S.GuildRequestWar();
            case (short)ServerPacketIds.DefaultNPC:
                return new S.DefaultNPC();
            case (short)ServerPacketIds.NPCUpdate:
                return new S.NPCUpdate();
            case (short)ServerPacketIds.MarriageRequest:
                return new S.MarriageRequest();
            case (short)ServerPacketIds.DivorceRequest:
                return new S.DivorceRequest();
            case (short)ServerPacketIds.MentorRequest:
                return new S.MentorRequest();
            case (short)ServerPacketIds.TradeRequest:
                return new S.TradeRequest();
            case (short)ServerPacketIds.TradeAccept:
                return new S.TradeAccept();
            case (short)ServerPacketIds.TradeGold:
                return new S.TradeGold();
            case (short)ServerPacketIds.TradeItem:
                return new S.TradeItem();
            case (short)ServerPacketIds.TradeConfirm:
                return new S.TradeConfirm();
            case (short)ServerPacketIds.TradeCancel:
                return new S.TradeCancel();
            case (short)ServerPacketIds.MountUpdate:
                return new S.MountUpdate();
            case (short)ServerPacketIds.TransformUpdate:
                return new S.TransformUpdate();
            case (short)ServerPacketIds.EquipSlotItem:
                return new S.EquipSlotItem();
            case (short)ServerPacketIds.FishingUpdate:
                return new S.FishingUpdate();
            case (short)ServerPacketIds.ChangeQuest:
                return new S.ChangeQuest();
            case (short)ServerPacketIds.CompleteQuest:
                return new S.CompleteQuest();
            case (short)ServerPacketIds.ShareQuest:
                return new S.ShareQuest();
            case (short)ServerPacketIds.NewQuestInfo:
                return new S.NewQuestInfo();
            case (short)ServerPacketIds.GainedQuestItem:
                return new S.GainedQuestItem();
            case (short)ServerPacketIds.DeleteQuestItem:
                return new S.DeleteQuestItem();
            case (short)ServerPacketIds.CancelReincarnation:
                return new S.CancelReincarnation();
            case (short)ServerPacketIds.RequestReincarnation:
                return new S.RequestReincarnation();
            case (short)ServerPacketIds.UserBackStep:
                return new S.UserBackStep();
            case (short)ServerPacketIds.ObjectBackStep:
                return new S.ObjectBackStep();
            case (short)ServerPacketIds.UserDashAttack:
                return new S.UserDashAttack();
            case (short)ServerPacketIds.ObjectDashAttack:
                return new S.ObjectDashAttack();
            case (short)ServerPacketIds.UserAttackMove://Warrior Skill - SlashingBurst
                return new S.UserAttackMove();
            case (short)ServerPacketIds.CombineItem:
                return new S.CombineItem();
            case (short)ServerPacketIds.ItemUpgraded:
                return new S.ItemUpgraded();
            case (short)ServerPacketIds.SetConcentration:
                return new S.SetConcentration();
            case (short)ServerPacketIds.SetObjectConcentration:
                return new S.SetObjectConcentration();
            case (short)ServerPacketIds.SetElemental:
                return new S.SetElemental();
            case (short)ServerPacketIds.SetObjectElemental:
                return new S.SetObjectElemental();
            case (short)ServerPacketIds.RemoveDelayedExplosion:
                return new S.RemoveDelayedExplosion();
            case (short)ServerPacketIds.ObjectDeco:
                return new S.ObjectDeco();
            case (short)ServerPacketIds.ObjectSneaking:
                return new S.ObjectSneaking();
            case (short)ServerPacketIds.ObjectLevelEffects:
                return new S.ObjectLevelEffects();
            case (short)ServerPacketIds.SetBindingShot:
                return new S.SetBindingShot();
            case (short)ServerPacketIds.SendOutputMessage:
                return new S.SendOutputMessage();
			case (short)ServerPacketIds.NPCAwakening:
                return new S.NPCAwakening();
            case (short)ServerPacketIds.NPCDisassemble:
                return new S.NPCDisassemble();
            case (short)ServerPacketIds.NPCDowngrade:
                return new S.NPCDowngrade();
            case (short)ServerPacketIds.NPCReset:
                return new S.NPCReset();
            case (short)ServerPacketIds.AwakeningNeedMaterials:
                return new S.AwakeningNeedMaterials();
            case (short)ServerPacketIds.AwakeningLockedItem:
                return new S.AwakeningLockedItem();
            case (short)ServerPacketIds.Awakening:
                return new S.Awakening();
            case (short)ServerPacketIds.ReceiveMail:
                return new S.ReceiveMail();
            case (short)ServerPacketIds.MailLockedItem:
                return new S.MailLockedItem();
            case (short)ServerPacketIds.MailSent:
                return new S.MailSent();
            case (short)ServerPacketIds.MailSendRequest:
                return new S.MailSendRequest();
            case (short)ServerPacketIds.ParcelCollected:
                return new S.ParcelCollected();
            case (short)ServerPacketIds.MailCost:
                return new S.MailCost();
			case (short)ServerPacketIds.ResizeInventory:
                return new S.ResizeInventory();            
            case (short)ServerPacketIds.NewIntelligentCreature:
                return new S.NewIntelligentCreature();
            case (short)ServerPacketIds.UpdateIntelligentCreatureList:
                return new S.UpdateIntelligentCreatureList();
            case (short)ServerPacketIds.IntelligentCreatureEnableRename:
                return new S.IntelligentCreatureEnableRename();
            case (short)ServerPacketIds.NPCPearlGoods:
                return new S.NPCPearlGoods();
            case (short)ServerPacketIds.FriendUpdate:
                return new S.FriendUpdate();
<<<<<<< HEAD
            case (short)ServerPacketIds.GuildBuffList:
                return new S.GuildBuffList();
=======
            case (short)ServerPacketIds.LoverUpdate:
                return new S.LoverUpdate();
            case (short)ServerPacketIds.MentorUpdate:
                return new S.MentorUpdate();
>>>>>>> 3b9e72ac
            default:
                throw new NotImplementedException();
        }
    }
}

public class BaseStats
{
    public float HpGain, HpGainRate, MpGainRate, BagWeightGain, WearWeightGain, HandWeightGain;
    public byte MinAc, MaxAc, MinMac, MaxMac, MinDc, MaxDc, MinMc, MaxMc, MinSc, MaxSc, StartAgility, StartAccuracy, StartCriticalRate, StartCriticalDamage, CritialRateGain, CriticalDamageGain;

    public BaseStats(MirClass Job)
    {
        switch (Job)
        {
            case MirClass.Warrior:
                HpGain = 4F;
                HpGainRate = 4.5F;
                MpGainRate = 0;
                BagWeightGain = 3F;
                WearWeightGain = 20F;
                HandWeightGain = 13F;
                MinAc = 0;
                MaxAc = 7;
                MinMac = 0;
                MaxMac = 0;
                MinDc = 5;
                MaxDc = 5;
                MinMc = 0;
                MaxMc = 0;
                MinSc = 0;
                MaxSc = 0;
                StartAgility = 15;
                StartAccuracy = 5;
                StartCriticalRate = 0;
                StartCriticalDamage = 0;
                CritialRateGain = 0;
                CriticalDamageGain = 0;
                break;
            case MirClass.Wizard:
                HpGain = 15F;
                HpGainRate = 1.8F;
                MpGainRate = 0;
                BagWeightGain = 5F;
                WearWeightGain = 100F;
                HandWeightGain = 90F;
                MinAc = 0;
                MaxAc = 0;
                MinMac = 0;
                MaxMac = 0;
                MinDc = 7;
                MaxDc = 7;
                MinMc = 7;
                MaxMc = 7;
                MinSc = 0;
                MaxSc = 0;
                StartAgility = 15;
                StartAccuracy = 5;
                StartCriticalRate = 0;
                StartCriticalDamage = 0;
                CritialRateGain = 0;
                CriticalDamageGain = 0;
                break;
            case MirClass.Taoist:
                HpGain = 6F;
                HpGainRate = 2.5F;
                MpGainRate = 0;
                BagWeightGain = 4F;
                WearWeightGain = 50F;
                HandWeightGain = 42F;
                MinAc = 0;
                MaxAc = 0;
                MinMac = 12;
                MaxMac = 6;
                MinDc = 7;
                MaxDc = 7;
                MinMc = 0;
                MaxMc = 0;
                MinSc = 7;
                MaxSc = 7;
                StartAgility = 18;
                StartAccuracy = 5;
                StartCriticalRate = 0;
                StartCriticalDamage = 0;
                CritialRateGain = 0;
                CriticalDamageGain = 0;
                break;
            case MirClass.Assassin:
                HpGain = 4F;
                HpGainRate = 3.25F;
                MpGainRate = 0;
                BagWeightGain = 3.5F;
                WearWeightGain = 33F;
                HandWeightGain = 30F;
                MinAc = 0;
                MaxAc = 0;
                MinMac = 0;
                MaxMac = 0;
                MinDc = 8;
                MaxDc = 8;
                MinMc = 0;
                MaxMc = 0;
                MinSc = 0;
                MaxSc = 0;
                StartAgility = 20;
                StartAccuracy = 5;
                StartCriticalRate = 0;
                StartCriticalDamage = 0;
                CritialRateGain = 0;
                CriticalDamageGain = 0;
                break;
            case MirClass.Archer:
                HpGain = 4F;
                HpGainRate = 3.25F;
                MpGainRate = 0;
                BagWeightGain = 4F; //done
                WearWeightGain = 33F;
                HandWeightGain = 30F;
                MinAc = 0;
                MaxAc = 0;
                MinMac = 0;
                MaxMac = 0;
                MinDc = 8;
                MaxDc = 8;
                MinMc = 8;
                MaxMc = 8;
                MinSc = 0;
                MaxSc = 0;
                StartAgility = 15;
                StartAccuracy = 8;
                StartCriticalRate = 0;
                StartCriticalDamage = 0;
                CritialRateGain = 0;
                CriticalDamageGain = 0;
                break;
        }
    }
    public BaseStats(BinaryReader reader)
    {
        HpGain = reader.ReadSingle();
        HpGainRate = reader.ReadSingle();
        MpGainRate = reader.ReadSingle();
        MinAc = reader.ReadByte();
        MaxAc = reader.ReadByte();
        MinMac = reader.ReadByte();
        MaxMac = reader.ReadByte();
        MinDc = reader.ReadByte();
        MaxDc = reader.ReadByte();
        MinMc = reader.ReadByte();
        MaxMc = reader.ReadByte();
        MinSc = reader.ReadByte();
        MaxSc = reader.ReadByte();
        StartAccuracy = reader.ReadByte();
        StartAgility = reader.ReadByte();
        StartCriticalRate = reader.ReadByte();
        StartCriticalDamage = reader.ReadByte();
        CritialRateGain = reader.ReadByte();
        CriticalDamageGain = reader.ReadByte();
        BagWeightGain = reader.ReadSingle();
        WearWeightGain = reader.ReadSingle();
        HandWeightGain = reader.ReadSingle();
    }

    public void Save(BinaryWriter writer)
    {
        writer.Write(HpGain);
        writer.Write(HpGainRate);
        writer.Write(MpGainRate);
        writer.Write(MinAc);
        writer.Write(MaxAc);
        writer.Write(MinMac);
        writer.Write(MaxMac);
        writer.Write(MinDc);
        writer.Write(MaxDc);
        writer.Write(MinMc);
        writer.Write(MaxMc);
        writer.Write(MinSc);
        writer.Write(MaxSc);
        writer.Write(StartAccuracy);
        writer.Write(StartAgility);
        writer.Write(StartCriticalRate);
        writer.Write(StartCriticalDamage);
        writer.Write(CritialRateGain);
        writer.Write(CriticalDamageGain);
        writer.Write(BagWeightGain);
        writer.Write(WearWeightGain);
        writer.Write(HandWeightGain);
    }
}
public class RandomItemStat
{
    public byte MaxDuraChance, MaxDuraStatChance, MaxDuraMaxStat;
    public byte MaxAcChance, MaxAcStatChance, MaxAcMaxStat, MaxMacChance, MaxMacStatChance, MaxMacMaxStat, MaxDcChance, MaxDcStatChance, MaxDcMaxStat, MaxMcChance, MaxMcStatChance, MaxMcMaxStat, MaxScChance, MaxScStatChance, MaxScMaxStat;
    public byte AccuracyChance, AccuracyStatChance, AccuracyMaxStat, AgilityChance, AgilityStatChance, AgilityMaxStat, HpChance, HpStatChance, HpMaxStat, MpChance, MpStatChance, MpMaxStat, StrongChance, StrongStatChance, StrongMaxStat;
    public byte MagicResistChance, MagicResistStatChance, MagicResistMaxStat, PoisonResistChance, PoisonResistStatChance, PoisonResistMaxStat;
    public byte HpRecovChance, HpRecovStatChance, HpRecovMaxStat, MpRecovChance, MpRecovStatChance, MpRecovMaxStat, PoisonRecovChance, PoisonRecovStatChance, PoisonRecovMaxStat;
    public byte CriticalRateChance, CriticalRateStatChance, CriticalRateMaxStat, CriticalDamageChance, CriticalDamageStatChance, CriticalDamageMaxStat;
    public byte FreezeChance, FreezeStatChance, FreezeMaxStat, PoisonAttackChance, PoisonAttackStatChance, PoisonAttackMaxStat;
    public byte AttackSpeedChance, AttackSpeedStatChance, AttackSpeedMaxStat, LuckChance, LuckStatChance, LuckMaxStat;
    public byte CurseChance;

    public RandomItemStat(ItemType Type = ItemType.Book)
    {
        switch (Type)
        {
            case ItemType.Weapon:
                SetWeapon();
                break;
            case ItemType.Armour:
                SetArmour();
                break;
            case ItemType.Helmet:
                SetHelmet();
                break;
            case ItemType.Belt:
            case ItemType.Boots:
                SetBeltBoots();
                break;
            case ItemType.Necklace:
                SetNecklace();
                break;
            case ItemType.Bracelet:
                SetBracelet();
                break;
            case ItemType.Ring:
                SetRing();
                break; 
            case ItemType.Mount:
                SetMount();
                break;
        }
    }

    public void SetWeapon()
    {
        MaxDuraChance = 2;
        MaxDuraStatChance = 13;
        MaxDuraMaxStat = 13;
        
        MaxDcChance = 15;
        MaxDcStatChance = 15;
        MaxDcMaxStat = 13;

        MaxMcChance = 20;
        MaxMcStatChance = 15;
        MaxMcMaxStat = 13;

        MaxScChance = 20;
        MaxScStatChance = 15;
        MaxScMaxStat = 13;

        AttackSpeedChance = 60;
        AttackSpeedStatChance = 30;
        AttackSpeedMaxStat = 3;
        
        StrongChance = 24;
        StrongStatChance = 20;
        StrongMaxStat = 2;

        AccuracyChance = 30;
        AccuracyStatChance = 20;
        AccuracyMaxStat = 2;
    }
    public void SetArmour()
    {
        MaxDuraChance = 2;
        MaxDuraStatChance = 10;
        MaxDuraMaxStat = 3;

        MaxAcChance = 30;
        MaxAcStatChance = 15;
        MaxAcMaxStat = 7;

        MaxMacChance = 30;
        MaxMacStatChance = 15;
        MaxMacMaxStat = 7;

        MaxDcChance = 40;
        MaxDcStatChance = 20;
        MaxDcMaxStat = 7;

        MaxMcChance = 40;
        MaxMcStatChance = 20;
        MaxMcMaxStat = 7;

        MaxScChance = 40;
        MaxScStatChance = 20;
        MaxScMaxStat = 7;

    }
    public void SetHelmet()
    {
        MaxDuraChance = 2;
        MaxDuraStatChance = 10;
        MaxDuraMaxStat = 3;

        MaxAcChance = 30;
        MaxAcStatChance = 15;
        MaxAcMaxStat = 7;

        MaxMacChance = 30;
        MaxMacStatChance = 15;
        MaxMacMaxStat = 7;

        MaxDcChance = 40;
        MaxDcStatChance = 20;
        MaxDcMaxStat = 7;

        MaxMcChance = 40;
        MaxMcStatChance = 20;
        MaxMcMaxStat = 7;

        MaxScChance = 40;
        MaxScStatChance = 20;
        MaxScMaxStat = 7;
    }
    public void SetBeltBoots()
    {
        MaxDuraChance = 2;
        MaxDuraStatChance = 10;
        MaxDuraMaxStat = 3;

        MaxAcChance = 30;
        MaxAcStatChance = 30;
        MaxAcMaxStat = 3;

        MaxMacChance = 30;
        MaxMacStatChance = 30;
        MaxMacMaxStat = 3;

        MaxDcChance = 30;
        MaxDcStatChance = 30;
        MaxDcMaxStat = 3;

        MaxMcChance = 30;
        MaxMcStatChance = 30;
        MaxMcMaxStat = 3;

        MaxScChance = 30;
        MaxScStatChance = 30;
        MaxScMaxStat = 3;

        AgilityChance = 60;
        AgilityStatChance = 30;
        AgilityMaxStat = 3;
    }
    public void SetNecklace()
    {
        MaxDuraChance = 2;
        MaxDuraStatChance = 10;
        MaxDuraMaxStat = 3;

        MaxDcChance = 15;
        MaxDcStatChance = 30;
        MaxDcMaxStat = 7;

        MaxMcChance = 15;
        MaxMcStatChance = 30;
        MaxMcMaxStat = 7;

        MaxScChance = 15;
        MaxScStatChance = 30;
        MaxScMaxStat = 7;

        AccuracyChance = 60;
        AccuracyStatChance = 30;
        AccuracyMaxStat = 7;

        AgilityChance = 60;
        AgilityStatChance = 30;
        AgilityMaxStat = 7;
    }
    public void SetBracelet()
    {
        MaxDuraChance = 2;
        MaxDuraStatChance = 10;
        MaxDuraMaxStat = 3;

        MaxAcChance = 20;
        MaxAcStatChance = 30;
        MaxAcMaxStat = 6;

        MaxMacChance = 20;
        MaxMacStatChance = 30;
        MaxMacMaxStat = 6;

        MaxDcChance = 30;
        MaxDcStatChance = 30;
        MaxDcMaxStat = 6;

        MaxMcChance = 30;
        MaxMcStatChance = 30;
        MaxMcMaxStat = 6;

        MaxScChance = 30;
        MaxScStatChance = 30;
        MaxScMaxStat = 6;
    }
    public void SetRing()
    {
        MaxDuraChance = 2;
        MaxDuraStatChance = 10;
        MaxDuraMaxStat = 3;

        MaxAcChance = 25;
        MaxAcStatChance = 20;
        MaxAcMaxStat = 6;

        MaxMacChance = 25;
        MaxMacStatChance = 20;
        MaxMacMaxStat = 6;

        MaxDcChance = 15;
        MaxDcStatChance = 30;
        MaxDcMaxStat = 6;

        MaxMcChance = 15;
        MaxMcStatChance = 30;
        MaxMcMaxStat = 6;

        MaxScChance = 15;
        MaxScStatChance = 30;
        MaxScMaxStat = 6;
    }

    public void SetMount()
    {
        SetRing();
    }
}

public class ChatItem
{
    public long RecievedTick = 0;
    public ulong ID = 0;
    public UserItem ItemStats;
}

public class UserId
{
    public long Id = 0;
    public string UserName = "";
}

#region ItemSets

public class ItemSets
{
    public ItemSet Set;
    public List<ItemType> Type;
    private byte Amount
    {
        get
        {
            switch (Set)
            {
                case ItemSet.Mundane:
                case ItemSet.NokChi:
                case ItemSet.TaoProtect:
                    return 2;
                case ItemSet.RedOrchid:
                case ItemSet.RedFlower:
                case ItemSet.Smash:
                case ItemSet.HwanDevil:
                case ItemSet.Purity:
                case ItemSet.FiveString:
                case ItemSet.Bone:
                case ItemSet.Bug:
                    return 3;
                case ItemSet.Recall:
                    return 4;
                case ItemSet.Spirit:
                case ItemSet.WhiteGold:
                case ItemSet.WhiteGoldH:
                case ItemSet.RedJade:
                case ItemSet.RedJadeH:
                case ItemSet.Nephrite:
                case ItemSet.NephriteH:
                case ItemSet.Whisker1:
                case ItemSet.Whisker2:
                case ItemSet.Whisker3:
                case ItemSet.Whisker4:
                case ItemSet.Whisker5:
                case ItemSet.Hyeolryong:
                case ItemSet.Monitor:
                case ItemSet.Oppressive:
                case ItemSet.Paeok:
                case ItemSet.Sulgwan:
                    return 5;
                default:
                    return 0;
            }
        }
    }
    public byte Count;
    public bool SetComplete
    {
        get
        {
            return Count == Amount;
        }
    }
}

#endregion

#region "Mine Related"
public class MineSet
{
    public string Name = string.Empty;
    public byte SpotRegenRate = 5;
    public byte MaxStones = 80;
    public byte HitRate = 25;
    public byte DropRate = 10;
    public byte TotalSlots = 100;
    public List<MineDrop> Drops = new List<MineDrop>();
    private bool DropsSet = false;

    public MineSet(byte MineType = 0)
    {
        switch (MineType)
        {
            case 1:
                TotalSlots = 120;
                Drops.Add(new MineDrop(){ItemName = "GoldOre", MinSlot = 1, MaxSlot = 2, MinDura = 3, MaxDura = 16, BonusChance = 20, MaxBonusDura = 10});
                Drops.Add(new MineDrop() { ItemName = "SilverOre", MinSlot = 3, MaxSlot = 20, MinDura = 3, MaxDura = 16, BonusChance = 20, MaxBonusDura = 10 });
                Drops.Add(new MineDrop() { ItemName = "CopperOre", MinSlot = 21, MaxSlot = 45, MinDura = 3, MaxDura = 16, BonusChance = 20, MaxBonusDura = 10 });
                Drops.Add(new MineDrop() { ItemName = "BlackIronOre", MinSlot = 46, MaxSlot = 56, MinDura = 3, MaxDura = 16, BonusChance = 20, MaxBonusDura = 10 });
                break;
            case 2:
                TotalSlots = 100;
                Drops.Add(new MineDrop(){ItemName = "PlatinumOre", MinSlot = 1, MaxSlot = 2, MinDura = 3, MaxDura = 16, BonusChance = 20, MaxBonusDura = 10});
                Drops.Add(new MineDrop() { ItemName = "RubyOre", MinSlot = 3, MaxSlot = 20, MinDura = 3, MaxDura = 16, BonusChance = 20, MaxBonusDura = 10 });
                Drops.Add(new MineDrop() { ItemName = "NephriteOre", MinSlot = 21, MaxSlot = 45, MinDura = 3, MaxDura = 16, BonusChance = 20, MaxBonusDura = 10 });
                Drops.Add(new MineDrop() { ItemName = "AmethystOre", MinSlot = 46, MaxSlot = 56, MinDura = 3, MaxDura = 16, BonusChance = 20, MaxBonusDura = 10 });
                break;
        }
    }

    public void SetDrops(List<ItemInfo> items)
    {
        if (DropsSet) return;
        for (int i = 0; i < Drops.Count; i++)
        {
            for (int j = 0; j < items.Count; j++)
            {
                ItemInfo info = items[j];
                if (String.Compare(info.Name.Replace(" ", ""), Drops[i].ItemName, StringComparison.OrdinalIgnoreCase) != 0) continue;
                Drops[i].Item = info;
                break;
            }
        }
        DropsSet = true;
    }
}

public class MineSpot
{
    public byte StonesLeft = 0;
    public long LastRegenTick = 0;
    public MineSet Mine;
}

public class MineDrop
{
    public string ItemName;
    public ItemInfo Item;
    public byte MinSlot = 0;
    public byte MaxSlot = 0;
    public byte MinDura = 1;
    public byte MaxDura = 1;
    public byte BonusChance = 0;
    public byte MaxBonusDura = 1;
}

public class MineZone
{
    public byte Mine;
    public Point Location;
    public ushort Size;

    public MineZone()
    {
    }

    public MineZone(BinaryReader reader)
    {
        Location = new Point(reader.ReadInt32(), reader.ReadInt32());
        Size = reader.ReadUInt16();
        Mine = reader.ReadByte();
    }

    public void Save(BinaryWriter writer)
    {
        writer.Write(Location.X);
        writer.Write(Location.Y);
        writer.Write(Size);
        writer.Write(Mine);
    }
    public override string ToString()
    {
        return string.Format("Mine: {0}- {1}", Functions.PointToString(Location), Mine);
    }
}
#endregion

#region "Guild Related"
public class ItemVolume
{
    public ItemInfo Item;
    public string ItemName;
    public uint Amount;
}

//outdated but cant delete it or old db's wont load
public class GuildBuffOld
{
    public GuildBuffOld()
    { }
    public GuildBuffOld(BinaryReader reader)
    {
        reader.ReadByte();
        reader.ReadInt64();
    }
}


public class Rank
{
    public List<GuildMember> Members = new List<GuildMember>();
    public string Name = "";
    public int Index = 0;
    public RankOptions Options = (RankOptions)0;
    public Rank() 
    {
    }
    public Rank(BinaryReader reader, bool Offline = false)
    {
        Name = reader.ReadString();
        Options = (RankOptions)reader.ReadByte();
        if (!Offline)
            Index = reader.ReadInt32();
        int Membercount = reader.ReadInt32();
        for (int j = 0; j < Membercount; j++)
            Members.Add(new GuildMember(reader, Offline));
    }
    public void Save(BinaryWriter writer, bool Save = false)
    {
        writer.Write(Name);
        writer.Write((byte)Options);
        if (!Save)
            writer.Write(Index);
        writer.Write(Members.Count);
        for (int j = 0; j < Members.Count; j++)
            Members[j].save(writer);
    }
}

public class GuildStorageItem
{
    public UserItem Item;
    public long UserId = 0;
    public GuildStorageItem()
    {
    }
    public GuildStorageItem(BinaryReader reader)
    {
        Item = new UserItem(reader);
        UserId = reader.ReadInt64();
    }
    public void save(BinaryWriter writer)
    {
        Item.Save(writer);
        writer.Write(UserId);
    }
}

public class GuildMember
{
    public string name = "";
    public int Id;
    public object Player;
    public DateTime LastLogin;
    public bool hasvoted;
    public bool Online;

    public GuildMember()
    {}
    public GuildMember(BinaryReader reader, bool Offline = false)
    {
        name = reader.ReadString();
        Id = reader.ReadInt32();
        LastLogin = DateTime.FromBinary(reader.ReadInt64());
        hasvoted = reader.ReadBoolean();
        Online = reader.ReadBoolean();
        Online = Offline ? false: Online;
    }
    public void save(BinaryWriter writer)
    {
        writer.Write(name);
        writer.Write(Id);
        writer.Write(LastLogin.ToBinary());
        writer.Write(hasvoted);
        writer.Write(Online);
    }
}

[Flags]
[Obfuscation(Feature = "renaming", Exclude = true)]
public enum RankOptions : byte
{
    CanChangeRank = 1,
    CanRecruit = 2,
    CanKick = 4,
    CanStoreItem = 8,
    CanRetrieveItem = 16,
    CanAlterAlliance = 32,
    CanChangeNotice = 64,
    CanActivateBuff = 128
}

public class GuildBuffInfo
{
    public int Id;
    public int Icon = 0;
    public string name = "";
    public byte LevelRequirement;
    public byte PointsRequirement = 1;
    public int TimeLimit;
    public int ActivationCost;
    public byte BuffAc;
    public byte BuffMac;
    public byte BuffDc;
    public byte BuffMc;
    public byte BuffSc;
    public byte BuffAttack;
    public int  BuffMaxHp;
    public int  BuffMaxMp;
    public byte BuffMineRate;
    public byte BuffGemRate;
    public byte BuffFishRate;
    public byte BuffExpRate;
    public byte BuffCraftRate;
    public byte BuffSkillRate;
    public byte BuffHpRegen;
    public byte BuffMPRegen;
    
    public byte BuffDropRate;
    public byte BuffGoldRate;

    public GuildBuffInfo()
    {

    }


    public GuildBuffInfo(BinaryReader reader)
    {
        Id = reader.ReadInt32();
        Icon = reader.ReadInt32();
        name = reader.ReadString();
        LevelRequirement = reader.ReadByte();
        PointsRequirement = reader.ReadByte();
        TimeLimit = reader.ReadInt32();
        ActivationCost = reader.ReadInt32();
        BuffAc = reader.ReadByte();
        BuffMac = reader.ReadByte();
        BuffDc = reader.ReadByte();
        BuffMc = reader.ReadByte();
        BuffSc = reader.ReadByte();
        BuffMaxHp = reader.ReadInt32();
        BuffMaxMp = reader.ReadInt32();
        BuffMineRate = reader.ReadByte();
        BuffGemRate = reader.ReadByte();
        BuffFishRate = reader.ReadByte();
        BuffExpRate = reader.ReadByte();
        BuffCraftRate = reader.ReadByte();
        BuffSkillRate = reader.ReadByte();
        BuffHpRegen = reader.ReadByte();
        BuffMPRegen = reader.ReadByte();
        BuffAttack = reader.ReadByte();
        BuffDropRate = reader.ReadByte();
        BuffGoldRate = reader.ReadByte();
    }

    public GuildBuffInfo(InIReader reader, int i)
    {
        Id  = reader.ReadInt32("Buff-" + i.ToString(), "Id",0);
        Icon = reader.ReadInt32("Buff-" + i.ToString(), "Icon", 0);
        name = reader.ReadString("Buff-" + i.ToString(), "Name","");
        LevelRequirement = reader.ReadByte("Buff-" + i.ToString(), "LevelReq",0);
        PointsRequirement = reader.ReadByte("Buff-" + i.ToString(), "PointsReq",1);
        TimeLimit = reader.ReadInt32("Buff-" + i.ToString(), "TimeLimit",0);;
        ActivationCost = reader.ReadInt32("Buff-" + i.ToString(), "ActivationCost",0);
        BuffAc = reader.ReadByte("Buff-" + i.ToString(), "BuffAc",0);
        BuffMac = reader.ReadByte("Buff-" + i.ToString(), "BuffMAC",0);
        BuffDc = reader.ReadByte("Buff-" + i.ToString(), "BuffDc",0);
        BuffMc = reader.ReadByte("Buff-" + i.ToString(), "BuffMc",0);
        BuffSc = reader.ReadByte("Buff-" + i.ToString(), "BuffSc",0);
        BuffMaxHp = reader.ReadInt32("Buff-" + i.ToString(), "BuffMaxHp",0);
        BuffMaxMp = reader.ReadInt32("Buff-" + i.ToString(), "BuffMaxMp",0);
        BuffMineRate = reader.ReadByte("Buff-" + i.ToString(), "BuffMineRate",0);
        BuffGemRate = reader.ReadByte("Buff-" + i.ToString(), "BuffGemRate",0);
        BuffFishRate = reader.ReadByte("Buff-" + i.ToString(), "BuffFishRate",0);
        BuffExpRate = reader.ReadByte("Buff-" + i.ToString(), "BuffExpRate",0);
        BuffCraftRate = reader.ReadByte("Buff-" + i.ToString(), "BuffCraftRate",0);
        BuffSkillRate = reader.ReadByte("Buff-" + i.ToString(), "BuffSkillRate",0);
        BuffHpRegen = reader.ReadByte("Buff-" + i.ToString(), "BuffHpRegen",0);
        BuffMPRegen = reader.ReadByte("Buff-" + i.ToString(), "BuffMpRegen",0);
        BuffAttack = reader.ReadByte("Buff-" + i.ToString(), "BuffAttack",0);
        BuffDropRate = reader.ReadByte("Buff-" + i.ToString(), "BuffDropRate",0);
        BuffGoldRate = reader.ReadByte("Buff-" + i.ToString(), "BuffGoldRate",0);
    }

    public void save (InIReader reader, int i)
    {
        reader.Write("Buff-" + i.ToString(), "Id", Id);
        reader.Write("Buff-" + i.ToString(), "Icon", Icon);
        reader.Write("Buff-" + i.ToString(), "Name", name);
        reader.Write("Buff-" + i.ToString(), "LevelReq", LevelRequirement);
        reader.Write("Buff-" + i.ToString(), "PointsReq", PointsRequirement);
        reader.Write("Buff-" + i.ToString(), "TimeLimit", TimeLimit); ;
        reader.Write("Buff-" + i.ToString(), "ActivationCost", ActivationCost); ;
        reader.Write("Buff-" + i.ToString(), "BuffAc", BuffAc); ;
        reader.Write("Buff-" + i.ToString(), "BuffMAC", BuffMac); ;
        reader.Write("Buff-" + i.ToString(), "BuffDc", BuffDc); ;
        reader.Write("Buff-" + i.ToString(), "BuffMc", BuffMc); ;
        reader.Write("Buff-" + i.ToString(), "BuffSc", BuffSc); ;
        reader.Write("Buff-" + i.ToString(), "BuffMaxHp", BuffMaxHp); ;
        reader.Write("Buff-" + i.ToString(), "BuffMaxMp", BuffMaxMp); ;
        reader.Write("Buff-" + i.ToString(), "BuffMineRate", BuffMineRate); ;
        reader.Write("Buff-" + i.ToString(), "BuffGemRate", BuffGemRate); ;
        reader.Write("Buff-" + i.ToString(), "BuffFishRate", BuffFishRate); ;
        reader.Write("Buff-" + i.ToString(), "BuffExpRate", BuffExpRate); ;
        reader.Write("Buff-" + i.ToString(), "BuffCraftRate", BuffCraftRate); ;
        reader.Write("Buff-" + i.ToString(), "BuffSkillRate", BuffSkillRate); ;
        reader.Write("Buff-" + i.ToString(), "BuffHpRegen", BuffHpRegen); ;
        reader.Write("Buff-" + i.ToString(), "BuffMpRegen", BuffMPRegen); ;
        reader.Write("Buff-" + i.ToString(), "BuffAttack", BuffAttack); ;
        reader.Write("Buff-" + i.ToString(), "BuffDropRate", BuffDropRate); ;
        reader.Write("Buff-" + i.ToString(), "BuffGoldRate", BuffGoldRate); ;
    }

    public void save(BinaryWriter writer)
    {
        writer.Write(Id);
        writer.Write(Icon);
        writer.Write(name);
        writer.Write(LevelRequirement);
        writer.Write(PointsRequirement);
        writer.Write(TimeLimit);
        writer.Write(ActivationCost);
        writer.Write(BuffAc);
        writer.Write(BuffMac);
        writer.Write(BuffDc);
        writer.Write(BuffMc);
        writer.Write(BuffSc);
        writer.Write(BuffMaxHp);
        writer.Write(BuffMaxMp);
        writer.Write(BuffMineRate);
        writer.Write(BuffGemRate);
        writer.Write(BuffFishRate);
        writer.Write(BuffExpRate);
        writer.Write(BuffCraftRate);
        writer.Write(BuffSkillRate);
        writer.Write(BuffHpRegen);
        writer.Write(BuffMPRegen);
        writer.Write(BuffAttack);
        writer.Write(BuffDropRate);
        writer.Write(BuffGoldRate);
    }

    public override string ToString()
    {
        return string.Format("{0}: {1}", Id, name);
    }

    public string ShowStats()
    {
        string text = string.Empty;

        //text = name + "\n";
        if (BuffAc > 0)
        {
            text += string.Format("Increases AC by: 0-{0}.", BuffAc);
            if (text != "") text += "\n";
        }
        if (BuffMac > 0)
        {
            text += string.Format("Increases MAC by: 0-{0}.", BuffMac);
            if (text != "") text += "\n";
        }
        if (BuffDc > 0)
        {
            text += string.Format("Increases DC by: 0-{0}.", BuffDc);
            if (text != "") text += "\n";
        }
        if (BuffMc > 0)
        {
            text += string.Format("Increases MC by: 0-{0}.", BuffMc);
            if (text != "") text += "\n";
        }
        if (BuffSc > 0)
        {
            text += string.Format("Increases SC by: 0-{0}.", BuffSc);
            if (text != "") text += "\n";
        }
        if (BuffMaxHp > 0)
        {
            text += string.Format("Increases Hp by: {0}.", BuffMaxHp);
            if (text != "") text += "\n";
        }
        if (BuffMaxMp > 0)
        {
            text += string.Format("Increases MP by: {0}.", BuffMaxMp);
            if (text != "") text += "\n";
        }
        if (BuffHpRegen > 0)
        {
            text += string.Format("Increases Health regen by: {0}.", BuffHpRegen);
            if (text != "") text += "\n";
        }
        if (BuffMPRegen > 0)
        {
            text += string.Format("Increases Mana regen by: {0}.", BuffMPRegen);
            if (text != "") text += "\n";
        }
        if (BuffMineRate > 0)
        {
            text += string.Format("Increases Mining success by: {0}%.", BuffMineRate * 5);
            if (text != "") text += "\n";
        }
        if (BuffGemRate > 0)
        {
            text += string.Format("Increases Gem success by: {0}%.", BuffGemRate * 5);
            if (text != "") text += "\n";
        }
        if (BuffFishRate > 0)
        {
            text += string.Format("Increases Fishing success by: {0}%.", BuffFishRate * 5);
            if (text != "") text += "\n";
        }
        if (BuffExpRate > 0)
        {
            text += string.Format("Increases Experience by: {0}%.", BuffExpRate);
            if (text != "") text += "\n";
        }
        if (BuffCraftRate > 0)
        {
            text += string.Format("Increases Crafting success by: {0}%.", BuffCraftRate * 5);
            if (text != "") text += "\n";
        }
        if (BuffSkillRate > 0)
        {
            text += string.Format("Increases Skill training by: {0}.", BuffSkillRate);
            if (text != "") text += "\n";
        }
        if (BuffAttack > 0)
        {
            text += string.Format("Increases Damage by: {0}.", BuffAttack);
            if (text != "") text += "\n";
        }
        if (BuffDropRate > 0)
        {
            text += string.Format("Droprate increased by: {0}%.", BuffDropRate);
            if (text != "") text += "\n";
        }
        if (BuffGoldRate > 0)
        {
            text += string.Format("Goldrate increased by: 0-{0}.", BuffGoldRate);
            if (text != "") text += "\n";
        }


        return text;
    }
}

public class GuildBuff
{
    public int Id;
    public GuildBuffInfo Info;
    public bool Active = false;
    public int ActiveTimeRemaining;

    public GuildBuff()
    { }

    public GuildBuff(BinaryReader reader)
    {
        Id = reader.ReadInt32();
        Active = reader.ReadBoolean();
        ActiveTimeRemaining = reader.ReadInt32();
    }
    public void Save(BinaryWriter writer)
    {
        writer.Write(Id);
        writer.Write(Active);
        writer.Write(ActiveTimeRemaining);
    }

    public string PrintTimeSpan(double secs)
    {
        TimeSpan t = TimeSpan.FromMinutes(secs);
        string answer;
        if (t.TotalMinutes < 1.0)
        {
            answer = string.Format("{0}s", t.Seconds);
        }
        else if (t.TotalHours < 1.0)
        {
            answer = string.Format("{0}ms", t.Minutes);
        }
        else // more than 1 hour
        {
            answer = string.Format("{0}h {1:D2}m ", (int)t.TotalHours, t.Minutes);
        }

        return answer;
    }
    
    public string ShowStats()
    {
        if (Info == null) return "";
        return Info.ShowStats();
    }

}
#endregion<|MERGE_RESOLUTION|>--- conflicted
+++ resolved
@@ -1104,13 +1104,10 @@
     ManaAid,
     WonderShield,
     MagicWonderShield,
-<<<<<<< HEAD
-    GuildBuff,
-=======
     RelationshipEXP,
     Mentee,
     Mentor,
->>>>>>> 3b9e72ac
+    GuildBuff,
 }
 
 public enum DefenceType : byte
@@ -1335,12 +1332,9 @@
 
     TransformUpdate,
     FriendUpdate,
-<<<<<<< HEAD
-    GuildBuffList
-=======
     LoverUpdate,
     MentorUpdate,
->>>>>>> 3b9e72ac
+    GuildBuffList
 }
 
 public enum ClientPacketIds : short
@@ -2816,7 +2810,6 @@
 
         RefinedValue = (RefinedValue)reader.ReadByte();
         RefineAdded = reader.ReadByte();
-
         if (version < 60) return;
         WeddingRing = reader.ReadInt32();
 
@@ -4648,15 +4641,12 @@
                 return new S.NPCPearlGoods();
             case (short)ServerPacketIds.FriendUpdate:
                 return new S.FriendUpdate();
-<<<<<<< HEAD
-            case (short)ServerPacketIds.GuildBuffList:
-                return new S.GuildBuffList();
-=======
             case (short)ServerPacketIds.LoverUpdate:
                 return new S.LoverUpdate();
             case (short)ServerPacketIds.MentorUpdate:
                 return new S.MentorUpdate();
->>>>>>> 3b9e72ac
+            case (short)ServerPacketIds.GuildBuffList:
+                return new S.GuildBuffList();
             default:
                 throw new NotImplementedException();
         }
