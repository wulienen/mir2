﻿namespace Server
{
    partial class GameShop
    {
        /// <summary>
        /// Required designer variable.
        /// </summary>
        private System.ComponentModel.IContainer components = null;

        /// <summary>
        /// Clean up any resources being used.
        /// </summary>
        /// <param name="disposing">true if managed resources should be disposed; otherwise, false.</param>
        protected override void Dispose(bool disposing)
        {
            if (disposing && (components != null))
            {
                components.Dispose();
            }
            base.Dispose(disposing);
        }

        #region Windows Form Designer generated code

        /// <summary>
        /// Required method for Designer support - do not modify
        /// the contents of this method with the code editor.
        /// </summary>
        private void InitializeComponent()
        {
            this.GameShopListBox = new System.Windows.Forms.ListBox();
            this.label14 = new System.Windows.Forms.Label();
            this.GoldPrice_textbox = new System.Windows.Forms.TextBox();
            this.label21 = new System.Windows.Forms.Label();
            this.GPPrice_textbox = new System.Windows.Forms.TextBox();
            this.label29 = new System.Windows.Forms.Label();
            this.ItemDetails_gb = new System.Windows.Forms.GroupBox();
            this.label6 = new System.Windows.Forms.Label();
            this.Count_textbox = new System.Windows.Forms.TextBox();
            this.LeftinStock_label = new System.Windows.Forms.Label();
            this.label3 = new System.Windows.Forms.Label();
            this.label5 = new System.Windows.Forms.Label();
            this.TotalSold_label = new System.Windows.Forms.Label();
            this.TopItem_checkbox = new System.Windows.Forms.CheckBox();
            this.DealofDay_checkbox = new System.Windows.Forms.CheckBox();
            this.Individual_checkbox = new System.Windows.Forms.CheckBox();
            this.label1 = new System.Windows.Forms.Label();
            this.Stock_textbox = new System.Windows.Forms.TextBox();
            this.Category_textbox = new System.Windows.Forms.TextBox();
            this.label4 = new System.Windows.Forms.Label();
            this.Class_combo = new System.Windows.Forms.ComboBox();
            this.groupBox3 = new System.Windows.Forms.GroupBox();
            this.label2 = new System.Windows.Forms.Label();
            this.CredxGold_textbox = new System.Windows.Forms.TextBox();
            this.Remove_button = new System.Windows.Forms.Button();
            this.ClassFilter_lb = new System.Windows.Forms.ComboBox();
            this.SectionFilter_lb = new System.Windows.Forms.ComboBox();
            this.CategoryFilter_lb = new System.Windows.Forms.ComboBox();
            this.ResetFilter_button = new System.Windows.Forms.Button();
            this.ItemDetails_gb.SuspendLayout();
            this.groupBox3.SuspendLayout();
            this.SuspendLayout();
            // 
            // GameShopListBox
            // 
            this.GameShopListBox.FormattingEnabled = true;
            this.GameShopListBox.Location = new System.Drawing.Point(12, 77);
            this.GameShopListBox.Name = "GameShopListBox";
            this.GameShopListBox.ScrollAlwaysVisible = true;
            this.GameShopListBox.SelectionMode = System.Windows.Forms.SelectionMode.MultiExtended;
            this.GameShopListBox.Size = new System.Drawing.Size(201, 329);
            this.GameShopListBox.TabIndex = 11;
            this.GameShopListBox.SelectedIndexChanged += new System.EventHandler(this.GameShopListBox_SelectedIndexChanged);
            // 
            // label14
            // 
            this.label14.AutoSize = true;
            this.label14.Location = new System.Drawing.Point(23, 105);
            this.label14.Name = "label14";
            this.label14.Size = new System.Drawing.Size(59, 13);
            this.label14.TabIndex = 90;
            this.label14.Text = "Gold Price:";
            // 
            // GoldPrice_textbox
            // 
            this.GoldPrice_textbox.Location = new System.Drawing.Point(86, 102);
            this.GoldPrice_textbox.MaxLength = 0;
            this.GoldPrice_textbox.Name = "GoldPrice_textbox";
            this.GoldPrice_textbox.Size = new System.Drawing.Size(113, 20);
            this.GoldPrice_textbox.TabIndex = 86;
            this.GoldPrice_textbox.TextChanged += new System.EventHandler(this.GoldPrice_textbox_TextChanged);
            // 
            // label21
            // 
            this.label21.AutoSize = true;
            this.label21.Location = new System.Drawing.Point(18, 77);
            this.label21.Name = "label21";
            this.label21.Size = new System.Drawing.Size(64, 13);
            this.label21.TabIndex = 91;
            this.label21.Text = "Credit Price:";
            // 
            // GPPrice_textbox
            // 
            this.GPPrice_textbox.Location = new System.Drawing.Point(86, 74);
            this.GPPrice_textbox.MaxLength = 0;
            this.GPPrice_textbox.Name = "GPPrice_textbox";
            this.GPPrice_textbox.Size = new System.Drawing.Size(113, 20);
            this.GPPrice_textbox.TabIndex = 87;
            this.GPPrice_textbox.TextChanged += new System.EventHandler(this.GPPrice_textbox_TextChanged);
            // 
            // label29
            // 
            this.label29.AutoSize = true;
            this.label29.Location = new System.Drawing.Point(8, 159);
            this.label29.Name = "label29";
            this.label29.Size = new System.Drawing.Size(74, 13);
            this.label29.TabIndex = 93;
            this.label29.Text = "Class Section:";
            // 
            // ItemDetails_gb
            // 
            this.ItemDetails_gb.BackColor = System.Drawing.Color.White;
            this.ItemDetails_gb.Controls.Add(this.label6);
            this.ItemDetails_gb.Controls.Add(this.Count_textbox);
            this.ItemDetails_gb.Controls.Add(this.LeftinStock_label);
            this.ItemDetails_gb.Controls.Add(this.label3);
            this.ItemDetails_gb.Controls.Add(this.label5);
            this.ItemDetails_gb.Controls.Add(this.TotalSold_label);
            this.ItemDetails_gb.Controls.Add(this.TopItem_checkbox);
            this.ItemDetails_gb.Controls.Add(this.DealofDay_checkbox);
            this.ItemDetails_gb.Controls.Add(this.Individual_checkbox);
            this.ItemDetails_gb.Controls.Add(this.label1);
            this.ItemDetails_gb.Controls.Add(this.Stock_textbox);
            this.ItemDetails_gb.Controls.Add(this.GoldPrice_textbox);
            this.ItemDetails_gb.Controls.Add(this.label14);
            this.ItemDetails_gb.Controls.Add(this.label21);
            this.ItemDetails_gb.Controls.Add(this.Category_textbox);
            this.ItemDetails_gb.Controls.Add(this.GPPrice_textbox);
            this.ItemDetails_gb.Controls.Add(this.label4);
            this.ItemDetails_gb.Controls.Add(this.label29);
            this.ItemDetails_gb.Controls.Add(this.Class_combo);
            this.ItemDetails_gb.Location = new System.Drawing.Point(219, 79);
            this.ItemDetails_gb.Name = "ItemDetails_gb";
            this.ItemDetails_gb.Size = new System.Drawing.Size(267, 327);
            this.ItemDetails_gb.TabIndex = 98;
            this.ItemDetails_gb.TabStop = false;
            this.ItemDetails_gb.Text = "Item Details";
            // 
            // label6
            // 
            this.label6.AutoSize = true;
            this.label6.Location = new System.Drawing.Point(44, 131);
            this.label6.Name = "label6";
            this.label6.Size = new System.Drawing.Size(38, 13);
            this.label6.TabIndex = 117;
            this.label6.Text = "Count:";
            // 
            // Count_textbox
            // 
            this.Count_textbox.Location = new System.Drawing.Point(86, 128);
            this.Count_textbox.MaxLength = 0;
            this.Count_textbox.Name = "Count_textbox";
            this.Count_textbox.Size = new System.Drawing.Size(113, 20);
            this.Count_textbox.TabIndex = 116;
            this.Count_textbox.TextChanged += new System.EventHandler(this.Count_textbox_TextChanged);
            // 
            // LeftinStock_label
            // 
            this.LeftinStock_label.AutoSize = true;
            this.LeftinStock_label.Location = new System.Drawing.Point(83, 47);
            this.LeftinStock_label.Name = "LeftinStock_label";
            this.LeftinStock_label.RightToLeft = System.Windows.Forms.RightToLeft.No;
            this.LeftinStock_label.Size = new System.Drawing.Size(25, 13);
            this.LeftinStock_label.TabIndex = 115;
            this.LeftinStock_label.Text = "100";
            // 
            // label3
            // 
            this.label3.AutoSize = true;
            this.label3.Location = new System.Drawing.Point(12, 47);
            this.label3.Name = "label3";
            this.label3.Size = new System.Drawing.Size(70, 13);
            this.label3.TabIndex = 114;
            this.label3.Text = "Left in Stock:";
            // 
            // label5
            // 
            this.label5.AutoSize = true;
            this.label5.Location = new System.Drawing.Point(24, 21);
            this.label5.Name = "label5";
            this.label5.Size = new System.Drawing.Size(58, 13);
            this.label5.TabIndex = 113;
            this.label5.Text = "Total Sold:";
            // 
            // TotalSold_label
            // 
            this.TotalSold_label.AutoSize = true;
            this.TotalSold_label.Location = new System.Drawing.Point(82, 21);
            this.TotalSold_label.Name = "TotalSold_label";
            this.TotalSold_label.RightToLeft = System.Windows.Forms.RightToLeft.No;
            this.TotalSold_label.Size = new System.Drawing.Size(25, 13);
            this.TotalSold_label.TabIndex = 112;
            this.TotalSold_label.Text = "100";
            // 
            // TopItem_checkbox
            // 
            this.TopItem_checkbox.AutoSize = true;
            this.TopItem_checkbox.Location = new System.Drawing.Point(29, 256);
            this.TopItem_checkbox.Name = "TopItem_checkbox";
            this.TopItem_checkbox.RightToLeft = System.Windows.Forms.RightToLeft.Yes;
            this.TopItem_checkbox.Size = new System.Drawing.Size(71, 17);
            this.TopItem_checkbox.TabIndex = 106;
            this.TopItem_checkbox.Text = ":Top Item";
            this.TopItem_checkbox.UseVisualStyleBackColor = true;
            this.TopItem_checkbox.CheckedChanged += new System.EventHandler(this.TopItem_checkbox_CheckedChanged);
            // 
            // DealofDay_checkbox
            // 
            this.DealofDay_checkbox.AutoSize = true;
            this.DealofDay_checkbox.Location = new System.Drawing.Point(27, 236);
            this.DealofDay_checkbox.Name = "DealofDay_checkbox";
            this.DealofDay_checkbox.RightToLeft = System.Windows.Forms.RightToLeft.Yes;
            this.DealofDay_checkbox.Size = new System.Drawing.Size(73, 17);
            this.DealofDay_checkbox.TabIndex = 105;
            this.DealofDay_checkbox.Text = ":Sale Item";
            this.DealofDay_checkbox.UseVisualStyleBackColor = true;
            this.DealofDay_checkbox.CheckedChanged += new System.EventHandler(this.DealofDay_checkbox_CheckedChanged);
            // 
            // Individual_checkbox
            // 
            this.Individual_checkbox.AutoSize = true;
            this.Individual_checkbox.Location = new System.Drawing.Point(163, 212);
            this.Individual_checkbox.Name = "Individual_checkbox";
            this.Individual_checkbox.Size = new System.Drawing.Size(79, 17);
            this.Individual_checkbox.TabIndex = 110;
            this.Individual_checkbox.Text = "Player Limit";
            this.Individual_checkbox.UseVisualStyleBackColor = true;
            this.Individual_checkbox.CheckedChanged += new System.EventHandler(this.Individual_checkbox_CheckedChanged);
            // 
            // label1
            // 
            this.label1.AutoSize = true;
            this.label1.Location = new System.Drawing.Point(44, 213);
            this.label1.Name = "label1";
            this.label1.Size = new System.Drawing.Size(38, 13);
            this.label1.TabIndex = 111;
            this.label1.Text = "Stock;";
            // 
            // Stock_textbox
            // 
            this.Stock_textbox.Location = new System.Drawing.Point(86, 210);
            this.Stock_textbox.MaxLength = 0;
            this.Stock_textbox.Name = "Stock_textbox";
            this.Stock_textbox.Size = new System.Drawing.Size(72, 20);
            this.Stock_textbox.TabIndex = 109;
            this.Stock_textbox.TextChanged += new System.EventHandler(this.Stock_textbox_TextChanged);
            // 
            // Category_textbox
            // 
<<<<<<< HEAD
            this.Category_textbox.Location = new System.Drawing.Point(86, 155);
            this.Category_textbox.MaxLength = 0;
            this.Category_textbox.Name = "Category_textbox";
            this.Category_textbox.Size = new System.Drawing.Size(173, 20);
            this.Category_textbox.TabIndex = 108;
            this.Category_textbox.TextChanged += new System.EventHandler(this.Category_textbox_TextChanged);
=======
            this.Catagory_textbox.Location = new System.Drawing.Point(86, 183);
            this.Catagory_textbox.MaxLength = 0;
            this.Catagory_textbox.Name = "Catagory_textbox";
            this.Catagory_textbox.Size = new System.Drawing.Size(173, 20);
            this.Catagory_textbox.TabIndex = 108;
            this.Catagory_textbox.TextChanged += new System.EventHandler(this.Catagory_textbox_TextChanged);
>>>>>>> 01a6bf04
            // 
            // label4
            // 
            this.label4.AutoSize = true;
            this.label4.Location = new System.Drawing.Point(30, 186);
            this.label4.Name = "label4";
            this.label4.Size = new System.Drawing.Size(52, 13);
            this.label4.TabIndex = 106;
            this.label4.Text = "Category:";
            // 
            // Class_combo
            // 
            this.Class_combo.DropDownStyle = System.Windows.Forms.ComboBoxStyle.DropDownList;
            this.Class_combo.FormattingEnabled = true;
            this.Class_combo.Items.AddRange(new object[] {
            "All",
            "Warrior",
            "Assassin",
            "Taoist",
            "Wizard",
            "Archer"});
            this.Class_combo.Location = new System.Drawing.Point(86, 156);
            this.Class_combo.Name = "Class_combo";
            this.Class_combo.Size = new System.Drawing.Size(173, 21);
            this.Class_combo.TabIndex = 105;
            this.Class_combo.SelectedIndexChanged += new System.EventHandler(this.Class_combo_SelectedIndexChanged);
            // 
            // groupBox3
            // 
            this.groupBox3.BackColor = System.Drawing.Color.White;
            this.groupBox3.Controls.Add(this.label2);
            this.groupBox3.Controls.Add(this.CredxGold_textbox);
            this.groupBox3.Location = new System.Drawing.Point(219, 5);
            this.groupBox3.Name = "groupBox3";
            this.groupBox3.Size = new System.Drawing.Size(267, 68);
            this.groupBox3.TabIndex = 105;
            this.groupBox3.TabStop = false;
            this.groupBox3.Text = "Gameshop Settings";
            // 
            // label2
            // 
            this.label2.AutoSize = true;
            this.label2.Location = new System.Drawing.Point(12, 26);
            this.label2.Name = "label2";
            this.label2.Size = new System.Drawing.Size(70, 13);
            this.label2.TabIndex = 92;
            this.label2.Text = "Credit x Gold:";
            // 
            // CredxGold_textbox
            // 
            this.CredxGold_textbox.Location = new System.Drawing.Point(86, 22);
            this.CredxGold_textbox.MaxLength = 0;
            this.CredxGold_textbox.Name = "CredxGold_textbox";
            this.CredxGold_textbox.Size = new System.Drawing.Size(65, 20);
            this.CredxGold_textbox.TabIndex = 88;
            this.CredxGold_textbox.TextChanged += new System.EventHandler(this.CredxGold_textbox_TextChanged);
            // 
            // Remove_button
            // 
            this.Remove_button.Location = new System.Drawing.Point(112, 407);
            this.Remove_button.Name = "Remove_button";
            this.Remove_button.Size = new System.Drawing.Size(102, 23);
            this.Remove_button.TabIndex = 106;
            this.Remove_button.Text = "Remove Selected";
            this.Remove_button.UseVisualStyleBackColor = true;
            this.Remove_button.Click += new System.EventHandler(this.Remove_button_Click);
            // 
            // ClassFilter_lb
            // 
            this.ClassFilter_lb.DropDownStyle = System.Windows.Forms.ComboBoxStyle.DropDownList;
            this.ClassFilter_lb.FormattingEnabled = true;
            this.ClassFilter_lb.Location = new System.Drawing.Point(12, 5);
            this.ClassFilter_lb.Name = "ClassFilter_lb";
            this.ClassFilter_lb.Size = new System.Drawing.Size(146, 21);
            this.ClassFilter_lb.TabIndex = 107;
            this.ClassFilter_lb.SelectedIndexChanged += new System.EventHandler(this.ClassFilter_lb_SelectedIndexChanged);
            // 
            // SectionFilter_lb
            // 
            this.SectionFilter_lb.DropDownStyle = System.Windows.Forms.ComboBoxStyle.DropDownList;
            this.SectionFilter_lb.FormattingEnabled = true;
            this.SectionFilter_lb.Items.AddRange(new object[] {
            "All Items",
            "Top Items",
            "Sale Items",
            "New Items"});
            this.SectionFilter_lb.Location = new System.Drawing.Point(12, 28);
            this.SectionFilter_lb.Name = "SectionFilter_lb";
            this.SectionFilter_lb.Size = new System.Drawing.Size(146, 21);
            this.SectionFilter_lb.TabIndex = 108;
            this.SectionFilter_lb.SelectedIndexChanged += new System.EventHandler(this.SectionFilter_lb_SelectedIndexChanged);
            // 
            // CategoryFilter_lb
            // 
            this.CategoryFilter_lb.DropDownStyle = System.Windows.Forms.ComboBoxStyle.DropDownList;
            this.CategoryFilter_lb.FormattingEnabled = true;
            this.CategoryFilter_lb.Location = new System.Drawing.Point(12, 51);
            this.CategoryFilter_lb.Name = "CategoryFilter_lb";
            this.CategoryFilter_lb.Size = new System.Drawing.Size(146, 21);
            this.CategoryFilter_lb.TabIndex = 109;
            this.CategoryFilter_lb.SelectedIndexChanged += new System.EventHandler(this.CategoryFilter_lb_SelectedIndexChanged);
            // 
            // ResetFilter_button
            // 
            this.ResetFilter_button.Location = new System.Drawing.Point(164, 4);
            this.ResetFilter_button.Name = "ResetFilter_button";
            this.ResetFilter_button.Size = new System.Drawing.Size(49, 69);
            this.ResetFilter_button.TabIndex = 110;
            this.ResetFilter_button.Text = "Reset Filter";
            this.ResetFilter_button.UseVisualStyleBackColor = true;
            this.ResetFilter_button.Click += new System.EventHandler(this.ResetFilter_button_Click);
            // 
            // GameShop
            // 
            this.AutoScaleDimensions = new System.Drawing.SizeF(6F, 13F);
            this.AutoScaleMode = System.Windows.Forms.AutoScaleMode.Font;
            this.ClientSize = new System.Drawing.Size(498, 436);
            this.Controls.Add(this.ResetFilter_button);
            this.Controls.Add(this.CategoryFilter_lb);
            this.Controls.Add(this.SectionFilter_lb);
            this.Controls.Add(this.ClassFilter_lb);
            this.Controls.Add(this.Remove_button);
            this.Controls.Add(this.groupBox3);
            this.Controls.Add(this.ItemDetails_gb);
            this.Controls.Add(this.GameShopListBox);
            this.Name = "GameShop";
            this.Text = "GameShop";
            this.FormClosed += new System.Windows.Forms.FormClosedEventHandler(this.GameShop_FormClosed);
            this.Load += new System.EventHandler(this.GameShop_Load);
            this.ItemDetails_gb.ResumeLayout(false);
            this.ItemDetails_gb.PerformLayout();
            this.groupBox3.ResumeLayout(false);
            this.groupBox3.PerformLayout();
            this.ResumeLayout(false);

        }

        #endregion

        private System.Windows.Forms.ListBox GameShopListBox;
        private System.Windows.Forms.Label label14;
        private System.Windows.Forms.TextBox GoldPrice_textbox;
        private System.Windows.Forms.Label label21;
        private System.Windows.Forms.TextBox GPPrice_textbox;
        private System.Windows.Forms.Label label29;
        private System.Windows.Forms.GroupBox ItemDetails_gb;
        private System.Windows.Forms.ComboBox Class_combo;
        private System.Windows.Forms.Label label4;
        private System.Windows.Forms.GroupBox groupBox3;
        private System.Windows.Forms.CheckBox DealofDay_checkbox;
        private System.Windows.Forms.CheckBox TopItem_checkbox;
        private System.Windows.Forms.Button Remove_button;
        private System.Windows.Forms.TextBox Category_textbox;
        private System.Windows.Forms.Label label1;
        private System.Windows.Forms.CheckBox Individual_checkbox;
        private System.Windows.Forms.TextBox Stock_textbox;
        private System.Windows.Forms.Label label2;
        private System.Windows.Forms.TextBox CredxGold_textbox;
        private System.Windows.Forms.Label TotalSold_label;
        private System.Windows.Forms.Label label5;
        private System.Windows.Forms.Label LeftinStock_label;
        private System.Windows.Forms.Label label3;
        private System.Windows.Forms.Label label6;
        private System.Windows.Forms.TextBox Count_textbox;
        private System.Windows.Forms.ComboBox ClassFilter_lb;
        private System.Windows.Forms.ComboBox SectionFilter_lb;
        private System.Windows.Forms.ComboBox CategoryFilter_lb;
        private System.Windows.Forms.Button ResetFilter_button;
    }
}<|MERGE_RESOLUTION|>--- conflicted
+++ resolved
@@ -257,21 +257,12 @@
             // 
             // Category_textbox
             // 
-<<<<<<< HEAD
-            this.Category_textbox.Location = new System.Drawing.Point(86, 155);
+            this.Category_textbox.Location = new System.Drawing.Point(86, 183);
             this.Category_textbox.MaxLength = 0;
             this.Category_textbox.Name = "Category_textbox";
             this.Category_textbox.Size = new System.Drawing.Size(173, 20);
             this.Category_textbox.TabIndex = 108;
             this.Category_textbox.TextChanged += new System.EventHandler(this.Category_textbox_TextChanged);
-=======
-            this.Catagory_textbox.Location = new System.Drawing.Point(86, 183);
-            this.Catagory_textbox.MaxLength = 0;
-            this.Catagory_textbox.Name = "Catagory_textbox";
-            this.Catagory_textbox.Size = new System.Drawing.Size(173, 20);
-            this.Catagory_textbox.TabIndex = 108;
-            this.Catagory_textbox.TextChanged += new System.EventHandler(this.Catagory_textbox_TextChanged);
->>>>>>> 01a6bf04
             // 
             // label4
             // 
