﻿using Server.Library.Utils;
using Server.MirDatabase;
using Server.MirNetwork;
using Server.MirObjects;
using System;
using System.Collections.Generic;
using System.Diagnostics;
using System.IO;
using System.Linq;
using System.Net;
using System.Net.Sockets;
using System.Text.RegularExpressions;
using System.Threading;
using S = ServerPackets;

namespace Server.MirEnvir
{
    public class MobThread
    {
        public int Id = 0;
        public long LastRunTime = 0;
        public long StartTime = 0;
        public long EndTime = 0;
        public LinkedList<MapObject> ObjectsList = new LinkedList<MapObject>();
        public LinkedListNode<MapObject> _current = null;
        public bool Stop = false;
    }

    public class RandomProvider
    {
        private static int seed = Environment.TickCount;
        private static readonly ThreadLocal<Random> RandomWrapper = new ThreadLocal<Random>(() => new Random(Interlocked.Increment(ref seed)));

        public static Random GetThreadRandom() =>
            RandomWrapper.Value;

        public int Next() =>
            RandomWrapper.Value.Next();
        public int Next(int maxValue) =>
            RandomWrapper.Value.Next(maxValue);
        public int Next(int minValue, int maxValue) =>
            RandomWrapper.Value.Next(minValue, maxValue);
    }

    public class Envir
    {
        public static Envir Main { get; } = new Envir();

        public static Envir Edit { get; } = new Envir();

        protected static MessageQueue MessageQueue => MessageQueue.Instance;

        public static object AccountLock = new object();
        public static object LoadLock = new object();

        public const int MinVersion = 60;
        public const int Version = 87;
        public const int CustomVersion = 0;
        public static readonly string DatabasePath = Path.Combine(".", "Server.MirDB");
        public static readonly string AccountPath = Path.Combine(".", "Server.MirADB");
        public static readonly string BackUpPath = Path.Combine(".", "Back Up");
        public bool ResetGS = false;

        private static readonly Regex AccountIDReg, PasswordReg, EMailReg, CharacterReg;

        public static int LoadVersion;
        public static int LoadCustomVersion;

        private readonly DateTime _startTime = DateTime.Now;
        public readonly Stopwatch Stopwatch = Stopwatch.StartNew();

        public long Time { get; private set; }
        public RespawnTimer RespawnTick = new RespawnTimer();

        private static List<string> DisabledCharNames = new List<string>();
        private static List<string> LineMessages = new List<string>();

        public DateTime Now =>
            _startTime.AddMilliseconds(Time);

        public bool Running { get; private set; }


        private static uint _objectID;
        public uint ObjectID => ++_objectID;

        public static int _playerCount;
        public int PlayerCount => Players.Count;

        public RandomProvider Random = new RandomProvider();


        private Thread _thread;
        private TcpListener _listener;
        private bool StatusPortEnabled = true;
        public List<MirStatusConnection> StatusConnections = new List<MirStatusConnection>();
        private TcpListener _StatusPort;
        private int _sessionID;
        public List<MirConnection> Connections = new List<MirConnection>();
        

        //Server DB
        public int MapIndex, ItemIndex, MonsterIndex, NPCIndex, QuestIndex, GameshopIndex, ConquestIndex, RespawnIndex, ScriptIndex;
        public List<MapInfo> MapInfoList = new List<MapInfo>();
        public List<ItemInfo> ItemInfoList = new List<ItemInfo>();
        public List<MonsterInfo> MonsterInfoList = new List<MonsterInfo>();
        public List<MagicInfo> MagicInfoList = new List<MagicInfo>();
        public List<NPCInfo> NPCInfoList = new List<NPCInfo>();
        public DragonInfo DragonInfo = new DragonInfo();
        public List<QuestInfo> QuestInfoList = new List<QuestInfo>();
        public List<GameShopItem> GameShopList = new List<GameShopItem>();
        public List<RecipeInfo> RecipeInfoList = new List<RecipeInfo>();
        public List<BuffInfo> BuffInfoList = new List<BuffInfo>();
        public Dictionary<int, int> GameshopLog = new Dictionary<int, int>();

        //User DB
        public int NextAccountID, NextCharacterID;
        public ulong NextUserItemID, NextAuctionID, NextMailID, NextRecipeID;
        public List<AccountInfo> AccountList = new List<AccountInfo>();
        public List<CharacterInfo> CharacterList = new List<CharacterInfo>(); 
        public LinkedList<AuctionInfo> Auctions = new LinkedList<AuctionInfo>();
        public int GuildCount, NextGuildID;
        public List<GuildObject> GuildList = new List<GuildObject>();


        //Live Info
        public bool Saving = false;
        public List<Map> MapList = new List<Map>();
        public List<SafeZoneInfo> StartPoints = new List<SafeZoneInfo>(); 
        public List<ItemInfo> StartItems = new List<ItemInfo>();

        public List<PlayerObject> Players = new List<PlayerObject>();
        public List<SpellObject> Spells = new List<SpellObject>();
        public List<NPCObject> NPCs = new List<NPCObject>();

        public LightSetting Lights;
        public LinkedList<MapObject> Objects = new LinkedList<MapObject>();
        public Dictionary<int, NPCScript> Scripts = new Dictionary<int, NPCScript>();


        public List<ConquestInfo> ConquestInfos = new List<ConquestInfo>();
        public List<ConquestObject> Conquests = new List<ConquestObject>();
        


        //multithread vars
        readonly object _locker = new object();
        public MobThread[] MobThreads = new MobThread[Settings.ThreadLimit];
        private readonly Thread[] MobThreading = new Thread[Settings.ThreadLimit];
        public int SpawnMultiplier = 1;//set this to 2 if you want double spawns (warning this can easily lag your server far beyond what you imagine)

        public List<string> CustomCommands = new List<string>();

        public Dragon DragonSystem;
        public NPCScript DefaultNPC, MonsterNPC, RobotNPC;

        public List<DropInfo> FishingDrops = new List<DropInfo>();
        public List<DropInfo> AwakeningDrops = new List<DropInfo>();

        public List<DropInfo> StrongboxDrops = new List<DropInfo>();
        public List<DropInfo> BlackstoneDrops = new List<DropInfo>();

        public List<GuildAtWar> GuildsAtWar = new List<GuildAtWar>();
        public List<MapRespawn> SavedSpawns = new List<MapRespawn>();

        public List<RankCharacterInfo> RankTop = new List<RankCharacterInfo>();
        public List<RankCharacterInfo>[] RankClass = new List<RankCharacterInfo>[5];
        public int[] RankBottomLevel = new int[6];
        static HttpServer http;
        static Envir()
        {
            AccountIDReg = new Regex(@"^[A-Za-z0-9]{" + Globals.MinAccountIDLength + "," + Globals.MaxAccountIDLength + "}$");
            PasswordReg = new Regex(@"^[A-Za-z0-9]{" + Globals.MinPasswordLength + "," + Globals.MaxPasswordLength + "}$");
            EMailReg = new Regex(@"\w+([-+.]\w+)*@\w+([-.]\w+)*\.\w+([-.]\w+)*");
            CharacterReg = new Regex(@"^[\u4e00-\u9fa5_A-Za-z0-9]{" + Globals.MinCharacterNameLength + "," + Globals.MaxCharacterNameLength + "}$");
        }

        public static int LastCount = 0, LastRealCount = 0;
        public static long LastRunTime = 0;
        public int MonsterCount;

        private long warTime, guildTime, conquestTime, rentalItemsTime, auctionTime, spawnTime, robotTime;
        private int dailyTime = DateTime.Now.Day;

        private bool MagicExists(Spell spell)
        {
            for (var i = 0; i < MagicInfoList.Count; i++ )
            {
                if (MagicInfoList[i].Spell == spell) return true;
            }
            return false;
        }

        private void UpdateMagicInfo()
        {
            for (var i = 0; i < MagicInfoList.Count; i++)
            {
                switch(MagicInfoList[i].Spell)
                {
                        //warrior
                    case Spell.Thrusting:
                        MagicInfoList[i].MultiplierBase = 0.25f;
                        MagicInfoList[i].MultiplierBonus = 0.25f;
                        break;
                    case Spell.HalfMoon:
                        MagicInfoList[i].MultiplierBase = 0.3f;
                        MagicInfoList[i].MultiplierBonus = 0.1f;
                        break;
                    case Spell.ShoulderDash:
                        MagicInfoList[i].MPowerBase = 4;
                        break;
                    case Spell.TwinDrakeBlade:
                        MagicInfoList[i].MultiplierBase = 0.8f;
                        MagicInfoList[i].MultiplierBonus = 0.1f;
                        break;
                    case Spell.FlamingSword:
                        MagicInfoList[i].MultiplierBase = 1.4f;
                        MagicInfoList[i].MultiplierBonus = 0.4f;
                        break;
                    case Spell.CrossHalfMoon:
                        MagicInfoList[i].MultiplierBase = 0.4f;
                        MagicInfoList[i].MultiplierBonus = 0.1f;
                        break;
                    case Spell.BladeAvalanche:
                        MagicInfoList[i].MultiplierBase = 1f;
                        MagicInfoList[i].MultiplierBonus = 0.4f;
                        break;
                    case Spell.SlashingBurst:
                        MagicInfoList[i].MultiplierBase = 3.25f;
                        MagicInfoList[i].MultiplierBonus = 0.25f;
                        break;
                        //wiz
                    case Spell.Repulsion:
                        MagicInfoList[i].MPowerBase = 4;
                        break;
                        //tao
                    case Spell.Poisoning:
                        MagicInfoList[i].MPowerBase = 0;
                        break;
                    case Spell.Curse:
                        MagicInfoList[i].MPowerBase = 20;
                        break;
                    case Spell.Plague:
                        MagicInfoList[i].MPowerBase = 0;
                        MagicInfoList[i].PowerBase = 0;
                        break;
                        //sin
                    case Spell.FatalSword:
                        MagicInfoList[i].MPowerBase = 20;
                        break;
                    case Spell.DoubleSlash:
                        MagicInfoList[i].MultiplierBase = 0.8f;
                        MagicInfoList[i].MultiplierBonus = 0.1f;
                        break;
                    case Spell.FireBurst:
                        MagicInfoList[i].MPowerBase = 4;
                        break;
                    case Spell.MoonLight:
                        MagicInfoList[i].MPowerBase = 20;
                        break;
                    case Spell.DarkBody:
                        MagicInfoList[i].MPowerBase = 20;
                        break;
                    case Spell.Hemorrhage:
                        MagicInfoList[i].MultiplierBase = 0.2f;
                        MagicInfoList[i].MultiplierBonus = 0.05f;
                        break;
                    case Spell.CrescentSlash:
                        MagicInfoList[i].MultiplierBase = 1f;
                        MagicInfoList[i].MultiplierBonus = 0.4f;
                        break;
                }
            }
        }

        private void FillMagicInfoList()
        {
            //Warrior
            if (!MagicExists(Spell.Fencing)) MagicInfoList.Add(new MagicInfo {Name = "Fencing", Spell = Spell.Fencing, Icon = 2, Level1 = 7, Level2 = 9, Level3 = 12, Need1 = 270, Need2 = 600, Need3 = 1300, Range = 0 });
            if (!MagicExists(Spell.Slaying)) MagicInfoList.Add(new MagicInfo { Name = "Slaying", Spell = Spell.Slaying, Icon = 6, Level1 = 15, Level2 = 17, Level3 = 20, Need1 = 500, Need2 = 1100, Need3 = 1800, Range = 0 });
            if (!MagicExists(Spell.Thrusting)) MagicInfoList.Add(new MagicInfo { Name = "Thrusting", Spell = Spell.Thrusting, Icon = 11, Level1 = 22, Level2 = 24, Level3 = 27, Need1 = 2000, Need2 = 3500, Need3 = 6000, Range = 0, MultiplierBase = 0.25f, MultiplierBonus = 0.25f });
            if (!MagicExists(Spell.HalfMoon)) MagicInfoList.Add(new MagicInfo { Name = "HalfMoon", Spell = Spell.HalfMoon, Icon = 24, Level1 = 26, Level2 = 28, Level3 = 31, Need1 = 5000, Need2 = 8000, Need3 = 14000, BaseCost = 3, Range = 0, MultiplierBase =0.3f, MultiplierBonus = 0.1f });
            if (!MagicExists(Spell.ShoulderDash)) MagicInfoList.Add(new MagicInfo { Name = "ShoulderDash", Spell = Spell.ShoulderDash, Icon = 26, Level1 = 30, Level2 = 32, Level3 = 34, Need1 = 3000, Need2 = 4000, Need3 = 6000, BaseCost = 4, LevelCost = 4, DelayBase = 2500, Range = 0 , MPowerBase = 4});
            if (!MagicExists(Spell.TwinDrakeBlade)) MagicInfoList.Add(new MagicInfo { Name = "TwinDrakeBlade", Spell = Spell.TwinDrakeBlade, Icon = 37, Level1 = 32, Level2 = 34, Level3 = 37, Need1 = 4000, Need2 = 6000, Need3 = 10000, BaseCost = 10, Range = 0 , MultiplierBase = 0.8f, MultiplierBonus = 0.1f});
            if (!MagicExists(Spell.Entrapment)) MagicInfoList.Add(new MagicInfo { Name = "Entrapment", Spell = Spell.Entrapment, Icon = 46, Level1 = 32, Level2 = 35, Level3 = 37, Need1 = 2000, Need2 = 3500, Need3 = 5500, BaseCost = 15, LevelCost = 3, Range = 9 });
            if (!MagicExists(Spell.FlamingSword)) MagicInfoList.Add(new MagicInfo { Name = "FlamingSword", Spell = Spell.FlamingSword, Icon = 25, Level1 = 35, Level2 = 37, Level3 = 40, Need1 = 2000, Need2 = 4000, Need3 = 6000, BaseCost = 7, Range = 0, MultiplierBase = 1.4f, MultiplierBonus = 0.4f});
            if (!MagicExists(Spell.LionRoar)) MagicInfoList.Add(new MagicInfo { Name = "LionRoar", Spell = Spell.LionRoar, Icon = 42, Level1 = 36, Level2 = 39, Level3 = 41, Need1 = 5000, Need2 = 8000, Need3 = 12000, BaseCost = 14, LevelCost = 4, Range = 0 });
            if (!MagicExists(Spell.CrossHalfMoon)) MagicInfoList.Add(new MagicInfo { Name = "CrossHalfMoon", Spell = Spell.CrossHalfMoon, Icon = 33, Level1 = 38, Level2 = 40, Level3 = 42, Need1 = 7000, Need2 = 11000, Need3 = 16000, BaseCost = 6, Range = 0, MultiplierBase = 0.4f, MultiplierBonus = 0.1f });
            if (!MagicExists(Spell.BladeAvalanche)) MagicInfoList.Add(new MagicInfo { Name = "BladeAvalanche", Spell = Spell.BladeAvalanche, Icon = 43, Level1 = 38, Level2 = 41, Level3 = 43, Need1 = 5000, Need2 = 8000, Need3 = 12000, BaseCost = 14, LevelCost = 4, Range = 0, MultiplierBonus = 0.3f});
            if (!MagicExists(Spell.ProtectionField)) MagicInfoList.Add(new MagicInfo { Name = "ProtectionField", Spell = Spell.ProtectionField, Icon = 50, Level1 = 39, Level2 = 42, Level3 = 45, Need1 = 6000, Need2 = 12000, Need3 = 18000, BaseCost = 23, LevelCost = 6, Range = 0 });
            if (!MagicExists(Spell.Rage)) MagicInfoList.Add(new MagicInfo { Name = "Rage", Spell = Spell.Rage, Icon = 49, Level1 = 44, Level2 = 47, Level3 = 50, Need1 = 8000, Need2 = 14000, Need3 = 20000, BaseCost = 20, LevelCost = 5, Range = 0 });
            if (!MagicExists(Spell.CounterAttack)) MagicInfoList.Add(new MagicInfo { Name = "CounterAttack", Spell = Spell.CounterAttack, Icon = 72, Level1 = 47, Level2 = 51, Level3 = 55, Need1 = 7000, Need2 = 11000, Need3 = 15000, BaseCost = 12, LevelCost = 4, DelayBase = 24000, Range = 0 , MultiplierBonus = 0.4f});
            if (!MagicExists(Spell.SlashingBurst)) MagicInfoList.Add(new MagicInfo { Name = "SlashingBurst", Spell = Spell.SlashingBurst, Icon = 55, Level1 = 50, Level2 = 53, Level3 = 56, Need1 = 10000, Need2 = 16000, Need3 = 24000, BaseCost = 25, LevelCost = 4, MPowerBase = 1, PowerBase = 3, DelayBase = 14000, DelayReduction = 4000, Range = 0 , MultiplierBase = 3.25f, MultiplierBonus = 0.25f});
            if (!MagicExists(Spell.Fury)) MagicInfoList.Add(new MagicInfo { Name = "Fury", Spell = Spell.Fury, Icon = 76, Level1 = 45, Level2 = 48, Level3 = 51, Need1 = 8000, Need2 = 14000, Need3 = 20000, BaseCost = 10, LevelCost = 4, DelayBase = 600000, DelayReduction = 120000, Range = 0 });
            if (!MagicExists(Spell.ImmortalSkin)) MagicInfoList.Add(new MagicInfo { Name = "ImmortalSkin", Spell = Spell.ImmortalSkin, Icon = 80, Level1 = 60, Level2 = 61, Level3 = 62, Need1 = 1560, Need2 = 2200, Need3 = 3000, BaseCost = 10, LevelCost = 4, DelayBase = 600000, DelayReduction = 120000, Range = 0 });

            //Wizard
            if (!MagicExists(Spell.FireBall)) MagicInfoList.Add(new MagicInfo { Name = "FireBall", Spell = Spell.FireBall, Icon = 0, Level1 = 7, Level2 = 9, Level3 = 11, Need1 = 200, Need2 = 350, Need3 = 700, BaseCost = 3, LevelCost = 2, MPowerBase = 8, PowerBase = 2, Range = 9 });
            if (!MagicExists(Spell.Repulsion)) MagicInfoList.Add(new MagicInfo { Name = "Repulsion", Spell = Spell.Repulsion, Icon = 7, Level1 = 12, Level2 = 15, Level3 = 19, Need1 = 500, Need2 = 1300, Need3 = 2200, BaseCost = 2, LevelCost = 2, Range = 0, MPowerBase = 4});
            if (!MagicExists(Spell.ElectricShock)) MagicInfoList.Add(new MagicInfo { Name = "ElectricShock", Spell = Spell.ElectricShock, Icon = 19, Level1 = 13, Level2 = 18, Level3 = 24, Need1 = 530, Need2 = 1100, Need3 = 2200, BaseCost = 3, LevelCost = 1, Range = 9 });
            if (!MagicExists(Spell.GreatFireBall)) MagicInfoList.Add(new MagicInfo { Name = "GreatFireBall", Spell = Spell.GreatFireBall, Icon = 4, Level1 = 15, Level2 = 18, Level3 = 21, Need1 = 2000, Need2 = 2700, Need3 = 3500, BaseCost = 5, LevelCost = 1, MPowerBase = 6, PowerBase = 10, Range = 9 });
            if (!MagicExists(Spell.HellFire)) MagicInfoList.Add(new MagicInfo { Name = "HellFire", Spell = Spell.HellFire, Icon = 8, Level1 = 16, Level2 = 20, Level3 = 24, Need1 = 700, Need2 = 2700, Need3 = 3500, BaseCost = 10, LevelCost = 3, MPowerBase = 14, PowerBase = 6, Range = 0 });
            if (!MagicExists(Spell.ThunderBolt)) MagicInfoList.Add(new MagicInfo { Name = "ThunderBolt", Spell = Spell.ThunderBolt, Icon = 10, Level1 = 17, Level2 = 20, Level3 = 23, Need1 = 500, Need2 = 2000, Need3 = 3500, BaseCost = 9, LevelCost = 2, MPowerBase = 8, MPowerBonus = 20, PowerBase = 9, Range = 9 });
            if (!MagicExists(Spell.Teleport)) MagicInfoList.Add(new MagicInfo { Name = "Teleport", Spell = Spell.Teleport, Icon = 20, Level1 = 19, Level2 = 22, Level3 = 25, Need1 = 350, Need2 = 1000, Need3 = 2000, BaseCost = 10, LevelCost = 3, Range = 0 });
            if (!MagicExists(Spell.FireBang)) MagicInfoList.Add(new MagicInfo { Name = "FireBang", Spell = Spell.FireBang, Icon = 22, Level1 = 22, Level2 = 25, Level3 = 28, Need1 = 3000, Need2 = 5000, Need3 = 10000, BaseCost = 14, LevelCost = 4, MPowerBase = 8, PowerBase = 8, Range = 9 });
            if (!MagicExists(Spell.FireWall)) MagicInfoList.Add(new MagicInfo { Name = "FireWall", Spell = Spell.FireWall, Icon = 21, Level1 = 24, Level2 = 28, Level3 = 33, Need1 = 4000, Need2 = 10000, Need3 = 20000, BaseCost = 30, LevelCost = 5, MPowerBase = 3, PowerBase = 3, Range = 9 });
            if (!MagicExists(Spell.Lightning)) MagicInfoList.Add(new MagicInfo { Name = "Lightning", Spell = Spell.Lightning, Icon = 9, Level1 = 26, Level2 = 29, Level3 = 32, Need1 = 3000, Need2 = 6000, Need3 = 12000, BaseCost = 38, LevelCost = 7, MPowerBase = 12, PowerBase = 12, Range = 0 });
            if (!MagicExists(Spell.FrostCrunch)) MagicInfoList.Add(new MagicInfo { Name = "FrostCrunch", Spell = Spell.FrostCrunch, Icon = 38, Level1 = 28, Level2 = 30, Level3 = 33, Need1 = 3000, Need2 = 5000, Need3 = 8000, BaseCost = 15, LevelCost = 3, MPowerBase = 12, PowerBase = 12, Range = 9 });
            if (!MagicExists(Spell.ThunderStorm)) MagicInfoList.Add(new MagicInfo { Name = "ThunderStorm", Spell = Spell.ThunderStorm, Icon = 23, Level1 = 30, Level2 = 32, Level3 = 34, Need1 = 4000, Need2 = 8000, Need3 = 12000, BaseCost = 29, LevelCost = 9, MPowerBase = 10, MPowerBonus = 20, PowerBase = 10, PowerBonus = 20, Range = 0 });
            if (!MagicExists(Spell.MagicShield)) MagicInfoList.Add(new MagicInfo { Name = "MagicShield", Spell = Spell.MagicShield, Icon = 30, Level1 = 31, Level2 = 34, Level3 = 38, Need1 = 3000, Need2 = 7000, Need3 = 10000, BaseCost = 35, LevelCost = 5, Range = 0 });
            if (!MagicExists(Spell.TurnUndead)) MagicInfoList.Add(new MagicInfo { Name = "TurnUndead", Spell = Spell.TurnUndead, Icon = 31, Level1 = 32, Level2 = 35, Level3 = 39, Need1 = 3000, Need2 = 7000, Need3 = 10000, BaseCost = 52, LevelCost = 13, Range = 9 });
            if (!MagicExists(Spell.Vampirism)) MagicInfoList.Add(new MagicInfo { Name = "Vampirism", Spell = Spell.Vampirism, Icon = 47, Level1 = 33, Level2 = 36, Level3 = 40, Need1 = 3000, Need2 = 5000, Need3 = 8000, BaseCost = 26, LevelCost = 13, MPowerBase = 12, PowerBase = 12, Range = 9 });
            if (!MagicExists(Spell.IceStorm)) MagicInfoList.Add(new MagicInfo { Name = "IceStorm", Spell = Spell.IceStorm, Icon = 32, Level1 = 35, Level2 = 37, Level3 = 40, Need1 = 4000, Need2 = 8000, Need3 = 12000, BaseCost = 33, LevelCost = 3, MPowerBase = 12, PowerBase = 14, Range = 9 });
            if (!MagicExists(Spell.FlameDisruptor)) MagicInfoList.Add(new MagicInfo { Name = "FlameDisruptor", Spell = Spell.FlameDisruptor, Icon = 34, Level1 = 38, Level2 = 40, Level3 = 42, Need1 = 5000, Need2 = 9000, Need3 = 14000, BaseCost = 28, LevelCost = 3, MPowerBase = 15, MPowerBonus = 20, PowerBase = 9, Range = 9 });
            if (!MagicExists(Spell.Mirroring)) MagicInfoList.Add(new MagicInfo { Name = "Mirroring", Spell = Spell.Mirroring, Icon = 41, Level1 = 41, Level2 = 43, Level3 = 45, Need1 = 6000, Need2 = 11000, Need3 = 16000, BaseCost = 21, Range = 0 });
            if (!MagicExists(Spell.FlameField)) MagicInfoList.Add(new MagicInfo { Name = "FlameField", Spell = Spell.FlameField, Icon = 44, Level1 = 42, Level2 = 43, Level3 = 45, Need1 = 6000, Need2 = 11000, Need3 = 16000, BaseCost = 45, LevelCost = 8, MPowerBase = 100, PowerBase = 25, Range = 9 });
            if (!MagicExists(Spell.Blizzard)) MagicInfoList.Add(new MagicInfo { Name = "Blizzard", Spell = Spell.Blizzard, Icon = 51, Level1 = 44, Level2 = 47, Level3 = 50, Need1 = 8000, Need2 = 16000, Need3 = 24000, BaseCost = 65, LevelCost = 10, MPowerBase = 30, MPowerBonus = 10, PowerBase = 20, PowerBonus = 5, Range = 9 });
            if (!MagicExists(Spell.MagicBooster)) MagicInfoList.Add(new MagicInfo { Name = "MagicBooster", Spell = Spell.MagicBooster, Icon = 73, Level1 = 47, Level2 = 49, Level3 = 52, Need1 = 12000, Need2 = 18000, Need3 = 24000, BaseCost = 150, LevelCost = 15, Range = 0 });
            if (!MagicExists(Spell.MeteorStrike)) MagicInfoList.Add(new MagicInfo { Name = "MeteorStrike", Spell = Spell.MeteorStrike, Icon = 52, Level1 = 49, Level2 = 52, Level3 = 55, Need1 = 15000, Need2 = 20000, Need3 = 25000, BaseCost = 115, LevelCost = 17, MPowerBase = 40, MPowerBonus = 10, PowerBase = 20, PowerBonus = 15, Range = 9 });
            if (!MagicExists(Spell.IceThrust)) MagicInfoList.Add(new MagicInfo { Name = "IceThrust", Spell = Spell.IceThrust, Icon = 56, Level1 = 53, Level2 = 56, Level3 = 59, Need1 = 17000, Need2 = 22000, Need3 = 27000, BaseCost = 100, LevelCost = 20, MPowerBase = 100, PowerBase = 50, Range = 0 });
            if (!MagicExists(Spell.Blink)) MagicInfoList.Add(new MagicInfo { Name = "Blink", Spell = Spell.Blink, Icon = 20, Level1 = 19, Level2 = 22, Level3 = 25, Need1 = 350, Need2 = 1000, Need3 = 2000, BaseCost = 10, LevelCost = 3, Range = 9 });
            //if (!MagicExists(Spell.FastMove)) MagicInfoList.Add(new MagicInfo { Name = "FastMove", Spell = Spell.ImmortalSkin, Icon = ?, Level1 = ?, Level2 = ?, Level3 = ?, Need1 = ?, Need2 = ?, Need3 = ?, BaseCost = ?, LevelCost = ?, DelayBase = ?, DelayReduction = ? });
            if (!MagicExists(Spell.StormEscape)) MagicInfoList.Add(new MagicInfo { Name = "StormEscape", Spell = Spell.StormEscape, Icon = 23, Level1 = 60, Level2 = 61, Level3 = 62, Need1 = 2200, Need2 = 3300, Need3 = 4400, BaseCost = 65, LevelCost = 8, MPowerBase = 12, PowerBase = 4, Range = 9 });
            
            
            //Taoist
            if (!MagicExists(Spell.Healing)) MagicInfoList.Add(new MagicInfo { Name = "Healing", Spell = Spell.Healing, Icon = 1, Level1 = 7, Level2 = 11, Level3 = 14, Need1 = 150, Need2 = 350, Need3 = 700, BaseCost = 3, LevelCost = 2, MPowerBase = 14, Range = 9 });
            if (!MagicExists(Spell.SpiritSword)) MagicInfoList.Add(new MagicInfo { Name = "SpiritSword", Spell = Spell.SpiritSword, Icon = 3, Level1 = 9, Level2 = 12, Level3 = 15, Need1 = 350, Need2 = 1300, Need3 = 2700, Range = 0 });
            if (!MagicExists(Spell.Poisoning)) MagicInfoList.Add(new MagicInfo { Name = "Poisoning", Spell = Spell.Poisoning, Icon = 5, Level1 = 14, Level2 = 17, Level3 = 20, Need1 = 700, Need2 = 1300, Need3 = 2700, BaseCost = 2, LevelCost = 1, Range = 9 });
            if (!MagicExists(Spell.SoulFireBall)) MagicInfoList.Add(new MagicInfo { Name = "SoulFireBall", Spell = Spell.SoulFireBall, Icon = 12, Level1 = 18, Level2 = 21, Level3 = 24, Need1 = 1300, Need2 = 2700, Need3 = 4000, BaseCost = 3, LevelCost = 1, MPowerBase = 8, PowerBase = 3, Range = 9 });
            if (!MagicExists(Spell.SummonSkeleton)) MagicInfoList.Add(new MagicInfo { Name = "SummonSkeleton", Spell = Spell.SummonSkeleton, Icon = 16, Level1 = 19, Level2 = 22, Level3 = 26, Need1 = 1000, Need2 = 2000, Need3 = 3500, BaseCost = 12, LevelCost = 4, Range = 0 });
            if (!MagicExists(Spell.Hiding)) MagicInfoList.Add(new MagicInfo { Name = "Hiding", Spell = Spell.Hiding, Icon = 17, Level1 = 20, Level2 = 23, Level3 = 26, Need1 = 1300, Need2 = 2700, Need3 = 5300, BaseCost = 1, LevelCost = 1, Range = 0 });
            if (!MagicExists(Spell.MassHiding)) MagicInfoList.Add(new MagicInfo { Name = "MassHiding", Spell = Spell.MassHiding, Icon = 18, Level1 = 21, Level2 = 25, Level3 = 29, Need1 = 1300, Need2 = 2700, Need3 = 5300, BaseCost = 2, LevelCost = 2, Range = 9 });
            if (!MagicExists(Spell.SoulShield)) MagicInfoList.Add(new MagicInfo { Name = "SoulShield", Spell = Spell.SoulShield, Icon = 13, Level1 = 22, Level2 = 24, Level3 = 26, Need1 = 2000, Need2 = 3500, Need3 = 7000, BaseCost = 2, LevelCost = 2, Range = 9 });
            if (!MagicExists(Spell.Revelation)) MagicInfoList.Add(new MagicInfo { Name = "Revelation", Spell = Spell.Revelation, Icon = 27, Level1 = 23, Level2 = 25, Level3 = 28, Need1 = 1500, Need2 = 2500, Need3 = 4000, BaseCost = 4, LevelCost = 4, Range = 9 });
            if (!MagicExists(Spell.BlessedArmour)) MagicInfoList.Add(new MagicInfo { Name = "BlessedArmour", Spell = Spell.BlessedArmour, Icon = 14, Level1 = 25, Level2 = 27, Level3 = 29, Need1 = 4000, Need2 = 6000, Need3 = 10000, BaseCost = 2, LevelCost = 2, Range = 9 });
            if (!MagicExists(Spell.EnergyRepulsor)) MagicInfoList.Add(new MagicInfo { Name = "EnergyRepulsor", Spell = Spell.EnergyRepulsor, Icon = 36, Level1 = 27, Level2 = 29, Level3 = 31, Need1 = 1800, Need2 = 2400, Need3 = 3200, BaseCost = 2, LevelCost = 2, Range = 0, MPowerBase = 4 });
            if (!MagicExists(Spell.TrapHexagon)) MagicInfoList.Add(new MagicInfo { Name = "TrapHexagon", Spell = Spell.TrapHexagon, Icon = 15, Level1 = 28, Level2 = 30, Level3 = 32, Need1 = 2500, Need2 = 5000, Need3 = 10000, BaseCost = 7, LevelCost = 3, Range = 9 });
            if (!MagicExists(Spell.Purification)) MagicInfoList.Add(new MagicInfo { Name = "Purification", Spell = Spell.Purification, Icon = 39, Level1 = 30, Level2 = 32, Level3 = 35, Need1 = 3000, Need2 = 5000, Need3 = 8000, BaseCost = 14, LevelCost = 2, Range = 9 });
            if (!MagicExists(Spell.MassHealing)) MagicInfoList.Add(new MagicInfo { Name = "MassHealing", Spell = Spell.MassHealing, Icon = 28, Level1 = 31, Level2 = 33, Level3 = 36, Need1 = 2000, Need2 = 4000, Need3 = 8000, BaseCost = 28, LevelCost = 3, MPowerBase = 10, PowerBase = 4, Range = 9 });
            if (!MagicExists(Spell.Hallucination)) MagicInfoList.Add(new MagicInfo { Name = "Hallucination", Spell = Spell.Hallucination, Icon = 48, Level1 = 31, Level2 = 34, Level3 = 36, Need1 = 4000, Need2 = 6000, Need3 = 9000, BaseCost = 22, LevelCost = 10, Range = 9 });
            if (!MagicExists(Spell.UltimateEnhancer)) MagicInfoList.Add(new MagicInfo { Name = "UltimateEnchancer", Spell = Spell.UltimateEnhancer, Icon = 35, Level1 = 33, Level2 = 35, Level3 = 38, Need1 = 5000, Need2 = 7000, Need3 = 10000, BaseCost = 28, LevelCost = 4, Range = 9 });
            if (!MagicExists(Spell.SummonShinsu)) MagicInfoList.Add(new MagicInfo { Name = "SummonShinsu", Spell = Spell.SummonShinsu, Icon = 29, Level1 = 35, Level2 = 37, Level3 = 40, Need1 = 2000, Need2 = 4000, Need3 = 6000, BaseCost = 28, LevelCost = 4, Range = 0 });
            if (!MagicExists(Spell.Reincarnation)) MagicInfoList.Add(new MagicInfo { Name = "Reincarnation", Spell = Spell.Reincarnation, Icon = 53, Level1 = 37, Level2 = 39, Level3 = 41, Need1 = 2000, Need2 = 6000, Need3 = 10000, BaseCost = 125, LevelCost = 17, Range = 9 });
            if (!MagicExists(Spell.SummonHolyDeva)) MagicInfoList.Add(new MagicInfo { Name = "SummonHolyDeva", Spell = Spell.SummonHolyDeva, Icon = 40, Level1 = 38, Level2 = 41, Level3 = 43, Need1 = 4000, Need2 = 6000, Need3 = 9000, BaseCost = 28, LevelCost = 4, Range = 0 });
            if (!MagicExists(Spell.Curse)) MagicInfoList.Add(new MagicInfo { Name = "Curse", Spell = Spell.Curse, Icon = 45, Level1 = 40, Level2 = 42, Level3 = 44, Need1 = 4000, Need2 = 6000, Need3 = 9000, BaseCost = 17, LevelCost = 3, Range = 9, MPowerBase = 20 });
            if (!MagicExists(Spell.Plague)) MagicInfoList.Add(new MagicInfo { Name = "Plague", Spell = Spell.Plague, Icon = 74, Level1 = 42, Level2 = 44, Level3 = 47, Need1 = 5000, Need2 = 9000, Need3 = 13000, BaseCost = 20, LevelCost = 5, Range = 9 });
            if (!MagicExists(Spell.PoisonCloud)) MagicInfoList.Add(new MagicInfo { Name = "PoisonCloud", Spell = Spell.PoisonCloud, Icon = 54, Level1 = 43, Level2 = 45, Level3 = 48, Need1 = 4000, Need2 = 8000, Need3 = 12000, BaseCost = 30, LevelCost = 5, MPowerBase = 40, PowerBase = 20, DelayBase = 18000, DelayReduction = 2000, Range = 9 });
            if (!MagicExists(Spell.EnergyShield)) MagicInfoList.Add(new MagicInfo { Name = "EnergyShield", Spell = Spell.EnergyShield, Icon = 57, Level1 = 48, Level2 = 51, Level3 = 54, Need1 = 5000, Need2 = 9000, Need3 = 13000, BaseCost = 50, LevelCost = 20, Range = 9 });
            if (!MagicExists(Spell.PetEnhancer)) MagicInfoList.Add(new MagicInfo { Name = "PetEnhancer", Spell = Spell.PetEnhancer, Icon = 78, Level1 = 45, Level2 = 48, Level3 = 51, Need1 = 4000, Need2 = 8000, Need3 = 12000, BaseCost = 30, LevelCost = 40, Range = 0 });
            //if (!MagicExists(Spell.HealingCircle)) MagicInfoList.Add(new MagicInfo { Name = "HealingCircle", Spell = Spell.ImmortalSkin, Icon = ?, Level1 = ?, Level2 = ?, Level3 = ?, Need1 = ?, Need2 = ?, Need3 = ?, BaseCost = ?, LevelCost = ?, DelayBase = ?, DelayReduction = ? });

            //Assassin
            if (!MagicExists(Spell.FatalSword)) MagicInfoList.Add(new MagicInfo { Name = "FatalSword", Spell = Spell.FatalSword, Icon = 58, Level1 = 7, Level2 = 9, Level3 = 12, Need1 = 500, Need2 = 1000, Need3 = 2300, Range = 0 });
            if (!MagicExists(Spell.DoubleSlash)) MagicInfoList.Add(new MagicInfo { Name = "DoubleSlash", Spell = Spell.DoubleSlash, Icon = 59, Level1 = 15, Level2 = 17, Level3 = 19, Need1 = 700, Need2 = 1500, Need3 = 2200, BaseCost = 2, LevelCost = 1 });
            if (!MagicExists(Spell.Haste)) MagicInfoList.Add(new MagicInfo { Name = "Haste", Spell = Spell.Haste, Icon = 60, Level1 = 20, Level2 = 22, Level3 = 25, Need1 = 2000, Need2 = 3000, Need3 = 6000, BaseCost = 3, LevelCost = 2, Range = 0 });
            if (!MagicExists(Spell.FlashDash)) MagicInfoList.Add(new MagicInfo { Name = "FlashDash", Spell = Spell.FlashDash, Icon = 61, Level1 = 25, Level2 = 27, Level3 = 30, Need1 = 4000, Need2 = 7000, Need3 = 9000, BaseCost = 12, LevelCost = 2, DelayBase = 200, Range = 0 });
            if (!MagicExists(Spell.LightBody)) MagicInfoList.Add(new MagicInfo { Name = "LightBody", Spell = Spell.LightBody, Icon = 68, Level1 = 27, Level2 = 29, Level3 = 32, Need1 = 5000, Need2 = 7000, Need3 = 10000, BaseCost = 11, LevelCost = 2, Range = 0 });
            if (!MagicExists(Spell.HeavenlySword)) MagicInfoList.Add(new MagicInfo { Name = "HeavenlySword", Spell = Spell.HeavenlySword, Icon = 62, Level1 = 30, Level2 = 32, Level3 = 35, Need1 = 4000, Need2 = 8000, Need3 = 10000, BaseCost = 13, LevelCost = 2, MPowerBase = 8, Range = 0 });
            if (!MagicExists(Spell.FireBurst)) MagicInfoList.Add(new MagicInfo { Name = "FireBurst", Spell = Spell.FireBurst, Icon = 63, Level1 = 33, Level2 = 35, Level3 = 38, Need1 = 4000, Need2 = 6000, Need3 = 8000, BaseCost = 10, LevelCost = 1, Range = 0 });
            if (!MagicExists(Spell.Trap)) MagicInfoList.Add(new MagicInfo { Name = "Trap", Spell = Spell.Trap, Icon = 64, Level1 = 33, Level2 = 35, Level3 = 38, Need1 = 2000, Need2 = 4000, Need3 = 6000, BaseCost = 14, LevelCost = 2, DelayBase = 60000, DelayReduction = 15000, Range = 9 });
            if (!MagicExists(Spell.PoisonSword)) MagicInfoList.Add(new MagicInfo { Name = "PoisonSword", Spell = Spell.PoisonSword, Icon = 69, Level1 = 34, Level2 = 36, Level3 = 39, Need1 = 5000, Need2 = 8000, Need3 = 11000, BaseCost = 14, LevelCost = 3, Range = 0 });
            if (!MagicExists(Spell.MoonLight)) MagicInfoList.Add(new MagicInfo { Name = "MoonLight", Spell = Spell.MoonLight, Icon = 65, Level1 = 36, Level2 = 39, Level3 = 42, Need1 = 3000, Need2 = 5000, Need3 = 8000, BaseCost = 36, LevelCost = 3, Range = 0 });
            if (!MagicExists(Spell.MPEater)) MagicInfoList.Add(new MagicInfo { Name = "MPEater", Spell = Spell.MPEater, Icon = 66, Level1 = 38, Level2 = 41, Level3 = 44, Need1 = 5000, Need2 = 8000, Need3 = 11000, Range = 0 });
            if (!MagicExists(Spell.SwiftFeet)) MagicInfoList.Add(new MagicInfo { Name = "SwiftFeet", Spell = Spell.SwiftFeet, Icon = 67, Level1 = 40, Level2 = 43, Level3 = 46, Need1 = 4000, Need2 = 6000, Need3 = 9000, BaseCost = 17, LevelCost = 5, DelayBase = 210000, DelayReduction = 40000, Range = 0 });
            if (!MagicExists(Spell.DarkBody)) MagicInfoList.Add(new MagicInfo { Name = "DarkBody", Spell = Spell.DarkBody, Icon = 70, Level1 = 46, Level2 = 49, Level3 = 52, Need1 = 6000, Need2 = 10000, Need3 = 14000, BaseCost = 40, LevelCost = 7, Range = 0 });
            if (!MagicExists(Spell.Hemorrhage)) MagicInfoList.Add(new MagicInfo { Name = "Hemorrhage", Spell = Spell.Hemorrhage, Icon = 75, Level1 = 47, Level2 = 51, Level3 = 55, Need1 = 9000, Need2 = 15000, Need3 = 21000, Range = 0 });
            if (!MagicExists(Spell.CrescentSlash)) MagicInfoList.Add(new MagicInfo { Name = "CresentSlash", Spell = Spell.CrescentSlash, Icon = 71, Level1 = 50, Level2 = 53, Level3 = 56, Need1 = 12000, Need2 = 16000, Need3 = 24000, BaseCost = 19, LevelCost = 5, Range = 0 });
            //if (!MagicExists(Spell.MoonMist)) MagicInfoList.Add(new MagicInfo { Name = "MoonMist", Spell = Spell.ImmortalSkin, Icon = ?, Level1 = ?, Level2 = ?, Level3 = ?, Need1 = ?, Need2 = ?, Need3 = ?, BaseCost = ?, LevelCost = ?, DelayBase = ?, DelayReduction = ? });

            //Archer
            if (!MagicExists(Spell.Focus)) MagicInfoList.Add(new MagicInfo { Name = "Focus", Spell = Spell.Focus, Icon = 88, Level1 = 7, Level2 = 13, Level3 = 17, Need1 = 270, Need2 = 600, Need3 = 1300, Range = 0 });
            if (!MagicExists(Spell.StraightShot)) MagicInfoList.Add(new MagicInfo { Name = "StraightShot", Spell = Spell.StraightShot, Icon = 89, Level1 = 9, Level2 = 12, Level3 = 16, Need1 = 350, Need2 = 750, Need3 = 1400, BaseCost = 3, LevelCost = 2, MPowerBase = 8, PowerBase = 3, Range = 9 });
            if (!MagicExists(Spell.DoubleShot)) MagicInfoList.Add(new MagicInfo { Name = "DoubleShot", Spell = Spell.DoubleShot, Icon = 90, Level1 = 14, Level2 = 18, Level3 = 21, Need1 = 700, Need2 = 1500, Need3 = 2100, BaseCost = 3, LevelCost = 2, MPowerBase = 6, PowerBase = 2, Range = 9 });
            if (!MagicExists(Spell.ExplosiveTrap)) MagicInfoList.Add(new MagicInfo { Name = "ExplosiveTrap", Spell = Spell.ExplosiveTrap, Icon = 91, Level1 = 22, Level2 = 25, Level3 = 30, Need1 = 2000, Need2 = 3500, Need3 = 5000, BaseCost = 10, LevelCost = 3, MPowerBase = 15, PowerBase = 15, Range = 0 });
            if (!MagicExists(Spell.DelayedExplosion)) MagicInfoList.Add(new MagicInfo { Name = "DelayedExplosion", Spell = Spell.DelayedExplosion, Icon = 92, Level1 = 31, Level2 = 34, Level3 = 39, Need1 = 3000, Need2 = 7000, Need3 = 10000, BaseCost = 8, LevelCost = 2, MPowerBase = 30, PowerBase = 15, Range = 9 });
            if (!MagicExists(Spell.Meditation)) MagicInfoList.Add(new MagicInfo { Name = "Meditation", Spell = Spell.Meditation, Icon = 93, Level1 = 19, Level2 = 24, Level3 = 29, Need1 = 1800, Need2 = 2600, Need3 = 5600, BaseCost = 8, LevelCost = 2, Range = 0 });
            if (!MagicExists(Spell.ElementalShot)) MagicInfoList.Add(new MagicInfo { Name = "ElementalShot", Spell = Spell.ElementalShot, Icon = 94, Level1 = 20, Level2 = 25, Level3 = 31, Need1 = 1800, Need2 = 2700, Need3 = 6000, BaseCost = 8, LevelCost = 2, MPowerBase = 6, PowerBase = 3, Range = 9 });
            if (!MagicExists(Spell.Concentration)) MagicInfoList.Add(new MagicInfo { Name = "Concentration", Spell = Spell.Concentration, Icon = 96, Level1 = 23, Level2 = 27, Level3 = 32, Need1 = 2100, Need2 = 3800, Need3 = 6500, BaseCost = 8, LevelCost = 2, Range = 0 });
            if (!MagicExists(Spell.ElementalBarrier)) MagicInfoList.Add(new MagicInfo { Name = "ElementalBarrier", Spell = Spell.ElementalBarrier, Icon = 98, Level1 = 33, Level2 = 38, Level3 = 44, Need1 = 3000, Need2 = 7000, Need3 = 10000, BaseCost = 10, LevelCost = 2, MPowerBase = 15, PowerBase = 5, Range = 0 });
            if (!MagicExists(Spell.BackStep)) MagicInfoList.Add(new MagicInfo { Name = "BackStep", Spell = Spell.BackStep, Icon = 95, Level1 = 30, Level2 = 34, Level3 = 38, Need1 = 2400, Need2 = 3000, Need3 = 6000, BaseCost = 12, LevelCost = 2, DelayBase = 2500, Range = 0 });
            if (!MagicExists(Spell.BindingShot)) MagicInfoList.Add(new MagicInfo { Name = "BindingShot", Spell = Spell.BindingShot, Icon = 97, Level1 = 35, Level2 = 39, Level3 = 42, Need1 = 400, Need2 = 7000, Need3 = 9500, BaseCost = 7, LevelCost = 3, Range = 9 });
            if (!MagicExists(Spell.SummonVampire)) MagicInfoList.Add(new MagicInfo { Name = "SummonVampire", Spell = Spell.SummonVampire, Icon = 99, Level1 = 28, Level2 = 33, Level3 = 41, Need1 = 2000, Need2 = 2700, Need3 = 7500, BaseCost = 10, LevelCost = 5, Range = 9 });
            if (!MagicExists(Spell.VampireShot)) MagicInfoList.Add(new MagicInfo { Name = "VampireShot", Spell = Spell.VampireShot, Icon = 100, Level1 = 26, Level2 = 32, Level3 = 36, Need1 = 3000, Need2 = 6000, Need3 = 12000, BaseCost = 12, LevelCost = 3, MPowerBase = 10, PowerBase = 7, Range = 9 });
            if (!MagicExists(Spell.SummonToad)) MagicInfoList.Add(new MagicInfo { Name = "SummonToad", Spell = Spell.SummonToad, Icon = 101, Level1 = 37, Level2 = 43, Level3 = 47, Need1 = 5800, Need2 = 10000, Need3 = 13000, BaseCost = 10, LevelCost = 5, Range = 9 });
            if (!MagicExists(Spell.PoisonShot)) MagicInfoList.Add(new MagicInfo { Name = "PoisonShot", Spell = Spell.PoisonShot, Icon = 102, Level1 = 40, Level2 = 45, Level3 = 49, Need1 = 6000, Need2 = 14000, Need3 = 16000, BaseCost = 10, LevelCost = 4, MPowerBase = 10, PowerBase = 10, Range = 9 });
            if (!MagicExists(Spell.CrippleShot)) MagicInfoList.Add(new MagicInfo { Name = "CrippleShot", Spell = Spell.CrippleShot, Icon = 103, Level1 = 43, Level2 = 47, Level3 = 50, Need1 = 12000, Need2 = 15000, Need3 = 18000, BaseCost = 15, LevelCost = 3, MPowerBase = 10, MPowerBonus = 20, PowerBase = 10, Range = 9 });
            if (!MagicExists(Spell.SummonSnakes)) MagicInfoList.Add(new MagicInfo { Name = "SummonSnakes", Spell = Spell.SummonSnakes, Icon = 104, Level1 = 46, Level2 = 51, Level3 = 54, Need1 = 14000, Need2 = 17000, Need3 = 20000, BaseCost = 10, LevelCost = 5, Range = 9 });
            if (!MagicExists(Spell.NapalmShot)) MagicInfoList.Add(new MagicInfo { Name = "NapalmShot", Spell = Spell.NapalmShot, Icon = 105, Level1 = 48, Level2 = 52, Level3 = 55, Need1 = 15000, Need2 = 18000, Need3 = 21000, BaseCost = 40, LevelCost = 10, MPowerBase = 25, MPowerBonus = 25, PowerBase = 25, Range = 9 });
            if (!MagicExists(Spell.OneWithNature)) MagicInfoList.Add(new MagicInfo { Name = "OneWithNature", Spell = Spell.OneWithNature, Icon = 106, Level1 = 50, Level2 = 53, Level3 = 56, Need1 = 17000, Need2 = 19000, Need3 = 24000, BaseCost = 80, LevelCost = 15, MPowerBase = 75, MPowerBonus = 35, PowerBase = 30, PowerBonus = 20, Range = 9 });
            if (!MagicExists(Spell.MentalState)) MagicInfoList.Add(new MagicInfo { Name = "MentalState", Spell = Spell.MentalState, Icon = 81, Level1 = 11, Level2 = 15, Level3 = 22, Need1 = 500, Need2 = 900, Need3 = 1800, BaseCost = 1, LevelCost = 1, Range = 0 });

            //Custom
            if (!MagicExists(Spell.Portal)) MagicInfoList.Add(new MagicInfo { Name = "Portal", Spell = Spell.Portal, Icon = 1, Level1 = 7, Level2 = 11, Level3 = 14, Need1 = 150, Need2 = 350, Need3 = 700, BaseCost = 3, LevelCost = 2, Range = 9 });
            if (!MagicExists(Spell.BattleCry)) MagicInfoList.Add(new MagicInfo {  Name = "BattleCry", Spell = Spell.BattleCry, Icon = 42, Level1 = 48, Level2 = 51, Level3 = 55, Need1 = 8000, Need2 = 11000, Need3 = 15000, BaseCost = 22, LevelCost = 10, Range = 0 });
            if (!MagicExists(Spell.FireBounce)) MagicInfoList.Add(new MagicInfo { Name = "FireBounce", Spell = Spell.FireBounce, Icon = 4, Level1 = 15, Level2 = 18, Level3 = 21, Need1 = 2000, Need2 = 2700, Need3 = 3500, BaseCost = 5, LevelCost = 1, MPowerBase = 6, PowerBase = 10, Range = 9 });
            if (!MagicExists(Spell.MeteorShower)) MagicInfoList.Add(new MagicInfo { Name = "MeteorShower", Spell = Spell.MeteorShower, Icon = 4, Level1 = 15, Level2 = 18, Level3 = 21, Need1 = 2000, Need2 = 2700, Need3 = 3500, BaseCost = 5, LevelCost = 1, MPowerBase = 6, PowerBase = 10, Range = 9 });
        }

        private string CanStartEnvir()
        {
            if (Settings.EnforceDBChecks)
            {
                if (StartPoints.Count == 0) return "Cannot start server without start points";

                if (GetMonsterInfo(Settings.SkeletonName, true) == null) return "Cannot start server without mob: " + Settings.SkeletonName;
                if (GetMonsterInfo(Settings.ShinsuName, true) == null) return "Cannot start server without mob: " + Settings.ShinsuName;
                if (GetMonsterInfo(Settings.BugBatName, true) == null) return "Cannot start server without mob: " + Settings.BugBatName;
                if (GetMonsterInfo(Settings.Zuma1, true) == null) return "Cannot start server without mob: " + Settings.Zuma1;
                if (GetMonsterInfo(Settings.Zuma2, true) == null) return "Cannot start server without mob: " + Settings.Zuma2;
                if (GetMonsterInfo(Settings.Zuma3, true) == null) return "Cannot start server without mob: " + Settings.Zuma3;
                if (GetMonsterInfo(Settings.Zuma4, true) == null) return "Cannot start server without mob: " + Settings.Zuma4;
                if (GetMonsterInfo(Settings.Zuma5, true) == null) return "Cannot start server without mob: " + Settings.Zuma5;
                if (GetMonsterInfo(Settings.Zuma6, true) == null) return "Cannot start server without mob: " + Settings.Zuma6;
                if (GetMonsterInfo(Settings.Zuma7, true) == null) return "Cannot start server without mob: " + Settings.Zuma7;
                if (GetMonsterInfo(Settings.Turtle1, true) == null) return "Cannot start server without mob: " + Settings.Turtle1;
                if (GetMonsterInfo(Settings.Turtle2, true) == null) return "Cannot start server without mob: " + Settings.Turtle2;
                if (GetMonsterInfo(Settings.Turtle3, true) == null) return "Cannot start server without mob: " + Settings.Turtle3;
                if (GetMonsterInfo(Settings.Turtle4, true) == null) return "Cannot start server without mob: " + Settings.Turtle4;
                if (GetMonsterInfo(Settings.Turtle5, true) == null) return "Cannot start server without mob: " + Settings.Turtle5;
                if (GetMonsterInfo(Settings.BoneMonster1, true) == null) return "Cannot start server without mob: " + Settings.BoneMonster1;
                if (GetMonsterInfo(Settings.BoneMonster2, true) == null) return "Cannot start server without mob: " + Settings.BoneMonster2;
                if (GetMonsterInfo(Settings.BoneMonster3, true) == null) return "Cannot start server without mob: " + Settings.BoneMonster3;
                if (GetMonsterInfo(Settings.BoneMonster4, true) == null) return "Cannot start server without mob: " + Settings.BoneMonster4;
                if (GetMonsterInfo(Settings.BehemothMonster1, true) == null) return "Cannot start server without mob: " + Settings.BehemothMonster1;
                if (GetMonsterInfo(Settings.BehemothMonster2, true) == null) return "Cannot start server without mob: " + Settings.BehemothMonster2;
                if (GetMonsterInfo(Settings.BehemothMonster3, true) == null) return "Cannot start server without mob: " + Settings.BehemothMonster3;
                if (GetMonsterInfo(Settings.HellKnight1, true) == null) return "Cannot start server without mob: " + Settings.HellKnight1;
                if (GetMonsterInfo(Settings.HellKnight2, true) == null) return "Cannot start server without mob: " + Settings.HellKnight2;
                if (GetMonsterInfo(Settings.HellKnight3, true) == null) return "Cannot start server without mob: " + Settings.HellKnight3;
                if (GetMonsterInfo(Settings.HellKnight4, true) == null) return "Cannot start server without mob: " + Settings.HellKnight4;
                if (GetMonsterInfo(Settings.HellBomb1, true) == null) return "Cannot start server without mob: " + Settings.HellBomb1;
                if (GetMonsterInfo(Settings.HellBomb2, true) == null) return "Cannot start server without mob: " + Settings.HellBomb2;
                if (GetMonsterInfo(Settings.HellBomb3, true) == null) return "Cannot start server without mob: " + Settings.HellBomb3;
                if (GetMonsterInfo(Settings.WhiteSnake, true) == null) return "Cannot start server without mob: " + Settings.WhiteSnake;
                if (GetMonsterInfo(Settings.AngelName, true) == null) return "Cannot start server without mob: " + Settings.AngelName;
                if (GetMonsterInfo(Settings.BombSpiderName, true) == null) return "Cannot start server without mob: " + Settings.BombSpiderName;
                if (GetMonsterInfo(Settings.CloneName, true) == null) return "Cannot start server without mob: " + Settings.CloneName;
                if (GetMonsterInfo(Settings.AssassinCloneName, true) == null) return "Cannot start server without mob: " + Settings.AssassinCloneName;
                if (GetMonsterInfo(Settings.VampireName, true) == null) return "Cannot start server without mob: " + Settings.VampireName;
                if (GetMonsterInfo(Settings.ToadName, true) == null) return "Cannot start server without mob: " + Settings.ToadName;
                if (GetMonsterInfo(Settings.SnakeTotemName, true) == null) return "Cannot start server without mob: " + Settings.SnakeTotemName;
                if (GetMonsterInfo(Settings.FishingMonster, true) == null) return "Cannot start server without mob: " + Settings.FishingMonster;
                if (GetMonsterInfo(Settings.GeneralMeowMeowMob1, true) == null) return "Cannot start server without mob: " + Settings.GeneralMeowMeowMob1;
                if (GetMonsterInfo(Settings.GeneralMeowMeowMob2, true) == null) return "Cannot start server without mob: " + Settings.GeneralMeowMeowMob2;
                if (GetMonsterInfo(Settings.GeneralMeowMeowMob3, true) == null) return "Cannot start server without mob: " + Settings.GeneralMeowMeowMob3;
                if (GetMonsterInfo(Settings.GeneralMeowMeowMob4, true) == null) return "Cannot start server without mob: " + Settings.GeneralMeowMeowMob4;
<<<<<<< HEAD
=======
                if (GetMonsterInfo(Settings.KingHydraxMob, true) == null) return "Cannot start server without mob: " + Settings.KingHydraxMob;
>>>>>>> 694acd5c

                if (GetItemInfo(Settings.RefineOreName) == null) return "Cannot start server without item: " + Settings.RefineOreName;
            }

            //add intelligent creature checks?

            return "true";
        }

        private void WorkLoop()
        {
            try
            {
                Time = Stopwatch.ElapsedMilliseconds;

                var conTime = Time;
                var saveTime = Time + Settings.SaveDelay * Settings.Minute;
                var userTime = Time + Settings.Minute * 5;
                var lineMessageTime = Time + Settings.Minute * Settings.LineMessageTimer;
                var processTime = Time + 1000;
                var startTime = Time;

                var processCount = 0;
                var processRealCount = 0;

                LinkedListNode<MapObject> current = null;

                if (Settings.Multithreaded)
                {
                    for (var j = 0; j < MobThreads.Length; j++)
                    {
                        MobThreads[j] = new MobThread();
                        MobThreads[j].Id = j;
                    }
                }

                StartEnvir();
                var canstartserver = CanStartEnvir();
                if (canstartserver != "true")
                {
                    MessageQueue.Enqueue(canstartserver);
                    StopEnvir();
                    _thread = null;
                    Stop();
                    return;
                }

                if (Settings.Multithreaded)
                {
                    for (var j = 0; j < MobThreads.Length; j++)
                    {
                        var Info = MobThreads[j];
                        if (j <= 0) continue;
                        MobThreading[j] = new Thread(() => ThreadLoop(Info)) {IsBackground = true};
                        MobThreading[j].Start();
                    }
                }

                StartNetwork();
                if (Settings.StartHTTPService)
                {
                    http = new HttpServer();
                    http.Start();
                }               
                try
                {
                    while (Running)
                    {
                        Time = Stopwatch.ElapsedMilliseconds;

                        if (Time >= processTime)
                        {
                            LastCount = processCount;
                            LastRealCount = processRealCount;
                            processCount = 0;
                            processRealCount = 0;
                            processTime = Time + 1000;
                        }

                        if (conTime != Time)
                        {
                            conTime = Time;

                            AdjustLights();

                            lock (Connections)
                            {
                                for (var i = Connections.Count - 1; i >= 0; i--)
                                {
                                    Connections[i].Process();
                                }
                            }

                            lock (StatusConnections)
                            {
                                for (var i = StatusConnections.Count - 1; i >= 0; i--)
                                {
                                    StatusConnections[i].Process();
                                }
                            }
                        }


                        if (current == null)
                            current = Objects.First;

                        if (current == Objects.First)
                        {
                            LastRunTime = Time - startTime;
                            startTime = Time;
                        }

                        if (Settings.Multithreaded)
                        {
                            for (var j = 1; j < MobThreads.Length; j++)
                            {
                                var Info = MobThreads[j];

                                if (!Info.Stop) continue;
                                Info.EndTime = Time + 10;
                                Info.Stop = false;
                            }
                            lock (_locker)
                            {
                                Monitor.PulseAll(_locker); //changing a blocking condition. (this makes the threads wake up!)
                            }
                            //run the first loop in the main thread so the main thread automaticaly 'halts' until the other threads are finished
                            ThreadLoop(MobThreads[0]);
                        }

                        var TheEnd = false;
                        var Start = Stopwatch.ElapsedMilliseconds;
                        while (!TheEnd && Stopwatch.ElapsedMilliseconds - Start < 20)
                        {
                            if (current == null)
                            {
                                TheEnd = true;
                                break;
                            }

                            var next = current.Next;
                            if (!Settings.Multithreaded || current.Value.Race != ObjectType.Monster || current.Value.Master != null)
                            {
                                if (Time > current.Value.OperateTime)
                                {
                                    current.Value.Process();
                                    current.Value.SetOperateTime();
                                }
                                processCount++;
                            }
                            current = next;
                        }

                        for (var i = 0; i < MapList.Count; i++)
                            MapList[i].Process();

                        DragonSystem?.Process();

                        Process();

                        if (Time >= saveTime)
                        {
                            saveTime = Time + Settings.SaveDelay * Settings.Minute;
                            BeginSaveAccounts();
                            SaveGuilds();
                            SaveGoods();
                            SaveConquests();
                        }

                        if (Time >= userTime)
                        {
                            userTime = Time + Settings.Minute * 5;
                            Broadcast(new S.Chat
                                {
                                    Message = string.Format(GameLanguage.OnlinePlayers, Players.Count),
                                    Type = ChatType.Hint
                                });
                        }

                        if (LineMessages.Count > 0 && Time >= lineMessageTime)
                        {
                            lineMessageTime = Time + Settings.Minute * Settings.LineMessageTimer;
                            Broadcast(new S.Chat
                            {
                                Message = LineMessages[Random.Next(LineMessages.Count)],
                                Type = ChatType.LineMessage
                            });
                        }

                        //   if (Players.Count == 0) Thread.Sleep(1);
                        //   GC.Collect();
                    }
                }
                catch (Exception ex)
                {
                    lock (Connections)
                    {
                        for (var i = Connections.Count - 1; i >= 0; i--)
                            Connections[i].SendDisconnect(3);
                    }

                    // Get stack trace for the exception with source file information
                    var st = new StackTrace(ex, true);
                    // Get the top stack frame
                    var frame = st.GetFrame(0);
                    // Get the line number from the stack frame
                    var line = frame.GetFileLineNumber();

                    MessageQueue.Enqueue($"[inner workloop error. Line {line}]" + ex);
                }

                StopNetwork();
                StopEnvir();
                SaveAccounts();
                SaveGuilds(true);
                SaveConquests(true);

            }
            catch (Exception ex)
            {
                // Get stack trace for the exception with source file information
                var st = new StackTrace(ex, true);
                // Get the top stack frame
                var frame = st.GetFrame(0);
                // Get the line number from the stack frame
                var line = frame.GetFileLineNumber();

                MessageQueue.Enqueue($"[outer workloop error. Line {line}]" + ex);
            }

            _thread = null;
        }
        
        private void ThreadLoop(MobThread Info)
        {
            Info.Stop = false;

            try
            {

                var stopping = false;
                if (Info._current == null)
                    Info._current = Info.ObjectsList.First;
                stopping = Info._current == null;

                while (Running)
                {
                    if (Info._current == null)
                        Info._current = Info.ObjectsList.First;
                    else
                    {
                        var next = Info._current.Next;

                        //if we reach the end of our list > go back to the top (since we are running threaded, we dont want the system to sit there for xxms doing nothing)
                        if (Info._current == Info.ObjectsList.Last)
                        {
                            next = Info.ObjectsList.First;
                            Info.LastRunTime = (Info.LastRunTime + (Time - Info.StartTime)) / 2;
                            //Info.LastRunTime = (Time - Info.StartTime) /*> 0 ? (Time - Info.StartTime) : Info.LastRunTime */;
                            Info.StartTime = Time;
                        }
                        if (Time > Info._current.Value.OperateTime)
                        {
                            if (Info._current.Value.Master == null) //since we are running multithreaded, dont allow pets to be processed (unless you constantly move pets into their map appropriate thead)
                            {
                                Info._current.Value.Process();
                                Info._current.Value.SetOperateTime();
                            }
                        }
                        Info._current = next;
                    }

                    //if it's the main thread > make it loop till the subthreads are done, else make it stop after 'endtime'
                    if (Info.Id == 0)
                    {
                        stopping = true;
                        for (var x = 1; x < MobThreads.Length; x++)
                        {
                            if (MobThreads[x].Stop == false)
                            {
                                stopping = false;
                            }
                        }
                        if (!stopping) continue;
                        Info.Stop = stopping;
                        return;
                    }

                    if (Stopwatch.ElapsedMilliseconds <= Info.EndTime || !Running) continue;
                    Info.Stop = true;
                    lock (_locker)
                    {
                        while (Info.Stop) Monitor.Wait(_locker);
                    }
                }
            }
            catch (Exception ex)
            {
                if (ex is ThreadInterruptedException) return;

                MessageQueue.Enqueue($"[threadloop error]" + ex);
            }
        }

        private void AdjustLights()
        {
            var oldLights = Lights;

            var hours = Now.Hour * 2 % 24;
            if (hours == 6 || hours == 7)
                Lights = LightSetting.Dawn;
            else if (hours >= 8 && hours <= 15)
                Lights = LightSetting.Day;
            else if (hours == 16 || hours == 17)
                Lights = LightSetting.Evening;
            else
                Lights = LightSetting.Night;

            if (oldLights == Lights) return;

            Broadcast(new S.TimeOfDay { Lights = Lights });
        }

        public void Process()
        {        
            if (Now.Day != dailyTime)
            {
                dailyTime = Now.Day;
                ProcessNewDay();
            }

            if(Time >= warTime)
            {
                warTime = Time + Settings.Minute;
                for (var i = GuildsAtWar.Count - 1; i >= 0; i--)
                {
                    GuildsAtWar[i].TimeRemaining -= Settings.Minute;

                    if (GuildsAtWar[i].TimeRemaining >= 0) continue;
                    GuildsAtWar[i].EndWar();
                    GuildsAtWar.RemoveAt(i);
                }
            }

            if (Time >= guildTime)
            {
                guildTime = Time + Settings.Minute;
                for (var i = 0; i < GuildList.Count; i++)
                {
                    GuildList[i].Process();
                }
            }

            if (Time >= conquestTime)
            {
                conquestTime = Time + Settings.Second * 10;
                for (var i = 0; i < Conquests.Count; i++)
                {
                    Conquests[i].Process();
                }
            }

            if (Time >= rentalItemsTime)
            {
                rentalItemsTime = Time + Settings.Minute * 5;
                ProcessRentedItems();
            }

            if (Time >= auctionTime)
            {
                auctionTime = Time + Settings.Minute * 10;
                ProcessAuction();
            }

            if (Time >= spawnTime)
            {
                spawnTime = Time + Settings.Second * 10;
                Main.RespawnTick.Process();
            }

            if (Time >= robotTime)
            {
                robotTime = Time + Settings.Minute;
                Robot.Process(RobotNPC);
            }
        }

        private void ProcessAuction()
        {
            LinkedListNode<AuctionInfo> current = Auctions.First;

            while (current != null)
            {
                AuctionInfo info = current.Value;

                if (!info.Expired && !info.Sold && Now >= info.ConsignmentDate.AddDays(Globals.ConsignmentLength))
                {
                    if (info.ItemType == MarketItemType.Auction && info.CurrentBid > info.Price)
                    {
                        string message = string.Format("You won {0} for {1:#,##0} Gold.", info.Item.FriendlyName, info.CurrentBid);

                        info.Sold = true;
                        MailCharacter(info.CurrentBuyerInfo, item: info.Item, customMessage: message);

                        MessageAccount(info.CurrentBuyerInfo.AccountInfo, string.Format("You bought {0} for {1:#,##0} Gold", info.Item.FriendlyName, info.CurrentBid), ChatType.Hint);
                        MessageAccount(info.SellerInfo.AccountInfo, string.Format("You sold {0} for {1:#,##0} Gold", info.Item.FriendlyName, info.CurrentBid), ChatType.Hint);
                    }
                    else
                    {
                        info.Expired = true;
                    }
                }

                current = current.Next;
            }
        }

        public void Broadcast(Packet p)
        {
            for (var i = 0; i < Players.Count; i++) Players[i].Enqueue(p);
        }

        public void RequiresBaseStatUpdate()
        {
            for (var i = 0; i < Players.Count; i++) Players[i].HasUpdatedBaseStats = false;
        }

        public void SaveDB()
        {
            using (var stream = File.Create(DatabasePath))
            using (var writer = new BinaryWriter(stream))
            {
                writer.Write(Version);
                writer.Write(CustomVersion);
                writer.Write(MapIndex);
                writer.Write(ItemIndex);
                writer.Write(MonsterIndex);
                writer.Write(NPCIndex);
                writer.Write(QuestIndex);
                writer.Write(GameshopIndex);
                writer.Write(ConquestIndex);
                writer.Write(RespawnIndex);

                writer.Write(MapInfoList.Count);
                for (var i = 0; i < MapInfoList.Count; i++)
                    MapInfoList[i].Save(writer);

                writer.Write(ItemInfoList.Count);
                for (var i = 0; i < ItemInfoList.Count; i++)
                    ItemInfoList[i].Save(writer);

                writer.Write(MonsterInfoList.Count);
                for (var i = 0; i < MonsterInfoList.Count; i++)
                    MonsterInfoList[i].Save(writer);

                writer.Write(NPCInfoList.Count);
                for (var i = 0; i < NPCInfoList.Count; i++)
                    NPCInfoList[i].Save(writer);

                writer.Write(QuestInfoList.Count);
                for (var i = 0; i < QuestInfoList.Count; i++)
                    QuestInfoList[i].Save(writer);

                DragonInfo.Save(writer);
                writer.Write(MagicInfoList.Count);
                for (var i = 0; i < MagicInfoList.Count; i++)
                    MagicInfoList[i].Save(writer);

                writer.Write(GameShopList.Count);
                for (var i = 0; i < GameShopList.Count; i++)
                    GameShopList[i].Save(writer);

                writer.Write(ConquestInfos.Count);
                for (var i = 0; i < ConquestInfos.Count; i++)
                    ConquestInfos[i].Save(writer);

                RespawnTick.Save(writer);
            }
        }
        public void SaveAccounts()
        {
            while (Saving)
                Thread.Sleep(1);

            try
            {
                using (var stream = File.Create(AccountPath + "n"))
                    SaveAccounts(stream);
                if (File.Exists(AccountPath))
                    File.Move(AccountPath, AccountPath + "o");
                File.Move(AccountPath + "n", AccountPath);
                if (File.Exists(AccountPath + "o"))
                    File.Delete(AccountPath + "o");
            }
            catch (Exception ex)
            {
                MessageQueue.Enqueue(ex);
            }
        }

        private void SaveAccounts(Stream stream)
        {
            using (var writer = new BinaryWriter(stream))
            {
                writer.Write(Version);
                writer.Write(CustomVersion);
                writer.Write(NextAccountID);
                writer.Write(NextCharacterID);
                writer.Write(NextUserItemID);
                writer.Write(GuildList.Count);
                writer.Write(NextGuildID);
                writer.Write(AccountList.Count);
                for (var i = 0; i < AccountList.Count; i++)
                    AccountList[i].Save(writer);

                writer.Write(NextAuctionID);
                writer.Write(Auctions.Count);
                foreach (var auction in Auctions)
                    auction.Save(writer);

                writer.Write(NextMailID);

                writer.Write(GameshopLog.Count);
                foreach (var item in GameshopLog)
                {
                    writer.Write(item.Key);
                    writer.Write(item.Value);
                }

                writer.Write(SavedSpawns.Count);
                foreach (var Spawn in SavedSpawns)
                {
                    var Save = new RespawnSave { RespawnIndex = Spawn.Info.RespawnIndex, NextSpawnTick = Spawn.NextSpawnTick, Spawned = Spawn.Count >= Spawn.Info.Count * SpawnMultiplier };
                    Save.Save(writer);
                }
            }
        }

        private void SaveGuilds(bool forced = false)
        {
            if (!Directory.Exists(Settings.GuildPath)) Directory.CreateDirectory(Settings.GuildPath);
            for (var i = 0; i < GuildList.Count; i++)
            {
                if (GuildList[i].NeedSave || forced)
                {
                    GuildList[i].NeedSave = false;
                    var mStream = new MemoryStream();
                    var writer = new BinaryWriter(mStream);
                    GuildList[i].Save(writer);
                    var fStream = new FileStream(Path.Combine(Settings.GuildPath, i + ".mgdn"), FileMode.Create);
                    var data = mStream.ToArray();
                    fStream.BeginWrite(data, 0, data.Length, EndSaveGuildsAsync, fStream);
                }
            }
        }
        private void EndSaveGuildsAsync(IAsyncResult result)
        {
            var fStream = result.AsyncState as FileStream;
            try
            {
                if (fStream == null) return;
                var oldfilename = fStream.Name.Substring(0, fStream.Name.Length - 1);
                var newfilename = fStream.Name;
                fStream.EndWrite(result);
                fStream.Dispose();
                if (File.Exists(oldfilename))
                    File.Move(oldfilename, oldfilename + "o");
                File.Move(newfilename, oldfilename);
                if (File.Exists(oldfilename + "o"))
                    File.Delete(oldfilename + "o");
            }
            catch (Exception)
            {
            }
        }

        private void SaveGoods(bool forced = false)
        {
            if (!Directory.Exists(Settings.GoodsPath)) Directory.CreateDirectory(Settings.GoodsPath);

            for (var i = 0; i < MapList.Count; i++)
            {
                var map = MapList[i];

                if (map.NPCs.Count == 0) continue;

                for (var j = 0; j < map.NPCs.Count; j++)
                {
                    var npc = map.NPCs[j];

                    if (forced)
                    {
                        npc.ProcessGoods(forced);
                    }

                    if (!npc.NeedSave) continue;

                    var path = Path.Combine(Settings.GoodsPath, npc.Info.Index + ".msdn");

                    var mStream = new MemoryStream();
                    var writer = new BinaryWriter(mStream);
                    var Temp = 9999;
                    writer.Write(Temp);
                    writer.Write(Version);
                    writer.Write(CustomVersion);
                    writer.Write(npc.UsedGoods.Count);

                    for (var k = 0; k < npc.UsedGoods.Count; k++)
                    {
                        npc.UsedGoods[k].Save(writer);
                    }

                    var fStream = new FileStream(path, FileMode.Create);
                    var data = mStream.ToArray();
                    fStream.BeginWrite(data, 0, data.Length, EndSaveGoodsAsync, fStream);
                }
            }
        }
        private void EndSaveGoodsAsync(IAsyncResult result)
        {
            try
            {
                var fStream = result.AsyncState as FileStream;
                if (fStream == null) return;
                var oldfilename = fStream.Name.Substring(0, fStream.Name.Length - 1);
                var newfilename = fStream.Name;
                fStream.EndWrite(result);
                fStream.Dispose();
                if (File.Exists(oldfilename))
                    File.Move(oldfilename, oldfilename + "o");
                File.Move(newfilename, oldfilename);
                if (File.Exists(oldfilename + "o"))
                    File.Delete(oldfilename + "o");
            }
            catch (Exception)
            {
            }
        }

        private void SaveConquests(bool forced = false)
        {
            if (!Directory.Exists(Settings.ConquestsPath)) Directory.CreateDirectory(Settings.ConquestsPath);
            for (var i = 0; i < Conquests.Count; i++)
            {
                if (!Conquests[i].NeedSave && !forced) continue;
                Conquests[i].NeedSave = false;
                var mStream = new MemoryStream();
                var writer = new BinaryWriter(mStream);
                Conquests[i].Save(writer);
                var fStream = new FileStream(Path.Combine(Settings.ConquestsPath, Conquests[i].Info.Index + ".mcdn"), FileMode.Create);
                var data = mStream.ToArray();
                fStream.BeginWrite(data, 0, data.Length, EndSaveConquestsAsync, fStream);
            }
        }
        private void EndSaveConquestsAsync(IAsyncResult result)
        {
            var fStream = result.AsyncState as FileStream;
            try
            {
                if (fStream == null) return;
                var oldfilename = fStream.Name.Substring(0, fStream.Name.Length - 1);
                var newfilename = fStream.Name;
                fStream.EndWrite(result);
                fStream.Dispose();
                if (File.Exists(oldfilename))
                    File.Move(oldfilename, oldfilename + "o");
                File.Move(newfilename, oldfilename);
                if (File.Exists(oldfilename + "o"))
                    File.Delete(oldfilename + "o");
            }
            catch (Exception)
            {
                
            }
        }

        public void BeginSaveAccounts()
        {
            if (Saving) return;

            Saving = true;
            

            using (var mStream = new MemoryStream())
            {
                if (File.Exists(AccountPath))
                {
                    if (!Directory.Exists(BackUpPath)) Directory.CreateDirectory(BackUpPath);
                    var fileName =
                        $"Accounts {Now.Year:0000}-{Now.Month:00}-{Now.Day:00} {Now.Hour:00}-{Now.Minute:00}-{Now.Second:00}.bak";
                    if (File.Exists(Path.Combine(BackUpPath, fileName))) File.Delete(Path.Combine(BackUpPath, fileName));
                    File.Move(AccountPath, Path.Combine(BackUpPath, fileName));
                }

                SaveAccounts(mStream);
                var fStream = new FileStream(AccountPath + "n", FileMode.Create);

                var data = mStream.ToArray();
                fStream.BeginWrite(data, 0, data.Length, EndSaveAccounts, fStream);
            }

        }
        private void EndSaveAccounts(IAsyncResult result)
        {
            var fStream = result.AsyncState as FileStream;
            try
            {
                if (fStream != null)
                {
                    var oldfilename = fStream.Name.Substring(0, fStream.Name.Length - 1);
                    var newfilename = fStream.Name;
                    fStream.EndWrite(result);
                    fStream.Dispose();
                    if (File.Exists(oldfilename))
                        File.Move(oldfilename, oldfilename + "o");
                    File.Move(newfilename, oldfilename);
                    if (File.Exists(oldfilename + "o"))
                        File.Delete(oldfilename + "o");
                }
            }
            catch (Exception)
            {
            }

            Saving = false;
        }

        public bool LoadDB()
        {
            lock (LoadLock)
            {
                if (!File.Exists(DatabasePath))
                {
                    SaveDB();
                }

                using (var stream = File.OpenRead(DatabasePath))
                using (var reader = new BinaryReader(stream))
                {
                    LoadVersion = reader.ReadInt32();
                    LoadCustomVersion = reader.ReadInt32();

                    if (LoadVersion < MinVersion)
                    {
                        MessageQueue.Enqueue($"Cannot load a database version {Envir.LoadVersion}. Mininum supported is {Envir.MinVersion}.");
                        return false;
                    }

                    MapIndex = reader.ReadInt32();
                    ItemIndex = reader.ReadInt32();
                    MonsterIndex = reader.ReadInt32();

                    NPCIndex = reader.ReadInt32();
                    QuestIndex = reader.ReadInt32();

                    if (LoadVersion >= 63)
                    {
                        GameshopIndex = reader.ReadInt32();
                    }

                    if (LoadVersion >= 66)
                    {
                        ConquestIndex = reader.ReadInt32();
                    }

                    if (LoadVersion >= 68)
                        RespawnIndex = reader.ReadInt32();


                    var count = reader.ReadInt32();
                    MapInfoList.Clear();
                    for (var i = 0; i < count; i++)
                        MapInfoList.Add(new MapInfo(reader));

                    count = reader.ReadInt32();
                    ItemInfoList.Clear();
                    for (var i = 0; i < count; i++)
                    {
                        ItemInfoList.Add(new ItemInfo(reader, LoadVersion, LoadCustomVersion));
                        if (ItemInfoList[i] != null && ItemInfoList[i].RandomStatsId < Settings.RandomItemStatsList.Count)
                        {
                            ItemInfoList[i].RandomStats = Settings.RandomItemStatsList[ItemInfoList[i].RandomStatsId];
                        }
                    }
                    count = reader.ReadInt32();
                    MonsterInfoList.Clear();
                    for (var i = 0; i < count; i++)
                        MonsterInfoList.Add(new MonsterInfo(reader));

                    count = reader.ReadInt32();
                    NPCInfoList.Clear();
                    for (var i = 0; i < count; i++)
                        NPCInfoList.Add(new NPCInfo(reader));

                    count = reader.ReadInt32();
                    QuestInfoList.Clear();
                    for (var i = 0; i < count; i++)
                        QuestInfoList.Add(new QuestInfo(reader));

                    DragonInfo = new DragonInfo(reader);
                    count = reader.ReadInt32();
                    for (var i = 0; i < count; i++)
                    {
                        var m = new MagicInfo(reader, LoadVersion, LoadCustomVersion);
                        if (!MagicExists(m.Spell))
                            MagicInfoList.Add(m);
                    }

                    FillMagicInfoList();
                    if (LoadVersion <= 70)
                        UpdateMagicInfo();

                    if (LoadVersion >= 63)
                    {
                        count = reader.ReadInt32();
                        GameShopList.Clear();
                        for (var i = 0; i < count; i++)
                        {
                            var item = new GameShopItem(reader, LoadVersion, LoadCustomVersion);
                            if (Main.BindGameShop(item))
                            {
                                GameShopList.Add(item);
                            }
                        }
                    }

                    if (LoadVersion >= 66)
                    {
                        ConquestInfos.Clear();
                        count = reader.ReadInt32();
                        for (var i = 0; i < count; i++)
                        {
                            ConquestInfos.Add(new ConquestInfo(reader));
                        }
                    }

                    if (LoadVersion > 67)
                        RespawnTick = new RespawnTimer(reader);

                }

                Settings.LinkGuildCreationItems(ItemInfoList);
            }

            return true;
        }

        public void LoadAccounts()
        {
            //reset ranking
            for (var i = 0; i < RankClass.Count(); i++)
            {
                if (RankClass[i] != null)
                    RankClass[i].Clear();
                else
                    RankClass[i] = new List<RankCharacterInfo>();
            }
            RankTop.Clear();
            for (var i = 0; i < RankBottomLevel.Count(); i++)
            {
                RankBottomLevel[i] = 0;
            }

            lock (LoadLock)
            {
                if (!File.Exists(AccountPath))
                    SaveAccounts();

                using (var stream = File.OpenRead(AccountPath))
                using (var reader = new BinaryReader(stream))
                {
                    LoadVersion = reader.ReadInt32();
                    LoadCustomVersion = reader.ReadInt32();
                    NextAccountID = reader.ReadInt32();
                    NextCharacterID = reader.ReadInt32();
                    NextUserItemID = reader.ReadUInt64();

                    GuildCount = reader.ReadInt32();
                    NextGuildID = reader.ReadInt32();

                    var count = reader.ReadInt32();
                    AccountList.Clear();
                    CharacterList.Clear();
                    for (var i = 0; i < count; i++)
                    {
                        AccountList.Add(new AccountInfo(reader));
                        CharacterList.AddRange(AccountList[i].Characters);
                    }

                    foreach (var auction in Auctions)
                        auction.SellerInfo.AccountInfo.Auctions.Remove(auction);
                    Auctions.Clear();

                    NextAuctionID = reader.ReadUInt64();


                    count = reader.ReadInt32();
                    for (var i = 0; i < count; i++)
                    {
                        var auction = new AuctionInfo(reader, LoadVersion, LoadCustomVersion);

                        if (!BindItem(auction.Item) || !BindCharacter(auction)) continue;

                        Auctions.AddLast(auction);
                        auction.SellerInfo.AccountInfo.Auctions.AddLast(auction);
                    }

                    NextMailID = reader.ReadUInt64();

                    if (LoadVersion <= 80)
                    {
                        count = reader.ReadInt32();
                        for (var i = 0; i < count; i++)
                        {
                            var mail = new MailInfo(reader, LoadVersion, LoadCustomVersion);

                            mail.RecipientInfo = GetCharacterInfo(mail.RecipientIndex);

                            if (mail.RecipientInfo != null)
                            {
                                mail.RecipientInfo.Mail.Add(mail); //add to players inbox
                            }
                        }
                    }

                    if (LoadVersion >= 63)
                    {
                        var logCount = reader.ReadInt32();
                        for (var i = 0; i < logCount; i++)
                        {
                            GameshopLog.Add(reader.ReadInt32(), reader.ReadInt32());
                        }

                        if (ResetGS) ClearGameshopLog();
                    }

                    if (LoadVersion >= 68)
                    {
                        var saveCount = reader.ReadInt32();
                        for (var i = 0; i < saveCount; i++)
                        {
                            var Saved = new RespawnSave(reader);
                            foreach (var Respawn in SavedSpawns)
                            {
                                if (Respawn.Info.RespawnIndex != Saved.RespawnIndex) continue;

                                Respawn.NextSpawnTick = Saved.NextSpawnTick;

                                if (!Saved.Spawned || Respawn.Info.Count * SpawnMultiplier <= Respawn.Count)
                                {
                                    continue;
                                }

                                var mobcount = Respawn.Info.Count * SpawnMultiplier - Respawn.Count;
                                for (var j = 0; j < mobcount; j++)
                                {
                                    Respawn.Spawn();
                                }
                            }
                        }
                    }
                }
            }
        }

        public void LoadGuilds()
        {
            lock (LoadLock)
            {
                var count = 0;

                GuildList.Clear();

                for (var i = 0; i < GuildCount; i++)
                {
                    GuildObject newGuild;
                    if (!File.Exists(Path.Combine(Settings.GuildPath, i + ".mgd"))) continue;
                    using (var stream = File.OpenRead(Path.Combine(Settings.GuildPath, i + ".mgd")))
                    using (var reader = new BinaryReader(stream))
                        newGuild = new GuildObject(reader);
    
                    //if (!newGuild.Ranks.Any(a => (byte)a.Options == 255)) continue;
                    //if (GuildList.Any(e => e.Name == newGuild.Name)) continue;
                    GuildList.Add(newGuild);

                    count++;
                }

                if (count != GuildCount) GuildCount = count;
            }
        }

        public void LoadFishingDrops()
        {
            FishingDrops.Clear();
            
            for (byte i = 0; i <= 19; i++)
            {
                var path = Path.Combine(Settings.DropPath, Settings.FishingDropFilename + ".txt");

                path = path.Replace("00", i.ToString("D2"));

                if (!File.Exists(path) && i < 2)
                {
                    var newfile = File.Create(path);
                    newfile.Close();
                }

                if (!File.Exists(path)) continue;

                var lines = File.ReadAllLines(path);

                for (var j = 0; j < lines.Length; j++)
                {
                    if (lines[j].StartsWith(";") || string.IsNullOrWhiteSpace(lines[j])) continue;

                    var drop = DropInfo.FromLine(lines[j]);
                    if (drop == null)
                    {
                        MessageQueue.Enqueue($"Could not load fishing drop: {lines[j]}");
                        continue;
                    }

                    drop.Type = i;

                    FishingDrops.Add(drop);
                }

                FishingDrops.Sort((drop1, drop2) =>
                {
                    if (drop1.Chance > 0 && drop2.Chance == 0)
                        return 1;
                    if (drop1.Chance == 0 && drop2.Chance > 0)
                        return -1;

                    return drop1.Item.Type.CompareTo(drop2.Item.Type);
                });
            }  
        }

        public void LoadAwakeningMaterials()
        {
            AwakeningDrops.Clear();

            var path = Path.Combine(Settings.DropPath, Settings.AwakeningDropFilename + ".txt");

            if (!File.Exists(path))
            {
                var newfile = File.Create(path);
                newfile.Close();

            }

            var lines = File.ReadAllLines(path);

            for (var i = 0; i < lines.Length; i++)
            {
                if (lines[i].StartsWith(";") || string.IsNullOrWhiteSpace(lines[i])) continue;

                var drop = DropInfo.FromLine(lines[i]);
                if (drop == null)
                {
                    MessageQueue.Enqueue($"Could not load Awakening drop: {lines[i]}");
                    continue;
                }

                AwakeningDrops.Add(drop);
            }

            AwakeningDrops.Sort((drop1, drop2) =>
            {
                if (drop1.Chance > 0 && drop2.Chance == 0)
                    return 1;
                if (drop1.Chance == 0 && drop2.Chance > 0)
                    return -1;

                return drop1.Item.Type.CompareTo(drop2.Item.Type);
            });
        }

        public void LoadStrongBoxDrops()
        {
            StrongboxDrops.Clear();

            var path = Path.Combine(Settings.DropPath, Settings.StrongboxDropFilename + ".txt");

            if (!File.Exists(path))
            {
                var newfile = File.Create(path);
                newfile.Close();
            }

            var lines = File.ReadAllLines(path);

            for (var i = 0; i < lines.Length; i++)
            {
                if (lines[i].StartsWith(";") || string.IsNullOrWhiteSpace(lines[i])) continue;

                var drop = DropInfo.FromLine(lines[i]);
                if (drop == null)
                {
                    MessageQueue.Enqueue($"Could not load strongbox drop: {lines[i]}");
                    continue;
                }

                StrongboxDrops.Add(drop);
            }

            StrongboxDrops.Sort((drop1, drop2) =>
            {
                if (drop1.Chance > 0 && drop2.Chance == 0)
                    return 1;
                if (drop1.Chance == 0 && drop2.Chance > 0)
                    return -1;

                return drop1.Item.Type.CompareTo(drop2.Item.Type);
            });
        }

        public void LoadBlackStoneDrops()
        {
            BlackstoneDrops.Clear();

            var path = Path.Combine(Settings.DropPath, Settings.BlackstoneDropFilename + ".txt");

            if (!File.Exists(path))
            {
                var newfile = File.Create(path);
                newfile.Close();

            }

            var lines = File.ReadAllLines(path);

            for (var i = 0; i < lines.Length; i++)
            {
                if (lines[i].StartsWith(";") || string.IsNullOrWhiteSpace(lines[i])) continue;

                var drop = DropInfo.FromLine(lines[i]);
                if (drop == null)
                {
                    MessageQueue.Enqueue($"Could not load blackstone drop: {lines[i]}");
                    continue;
                }

                BlackstoneDrops.Add(drop);
            }

            BlackstoneDrops.Sort((drop1, drop2) =>
            {
                if (drop1.Chance > 0 && drop2.Chance == 0)
                    return 1;
                if (drop1.Chance == 0 && drop2.Chance > 0)
                    return -1;

                return drop1.Item.Type.CompareTo(drop2.Item.Type);
            });
        }

        public void LoadConquests()
        {
            lock (LoadLock)
            {
                var count = 0;

                Conquests.Clear();

                Map tempMap;
                ConquestArcherObject tempArcher;
                ConquestGateObject tempGate;
                ConquestWallObject tempWall;
                ConquestSiegeObject tempSiege;

                for (var i = 0; i < ConquestInfos.Count; i++)
                {
                    ConquestObject newConquest;
                    tempMap = GetMap(ConquestInfos[i].MapIndex);

                    if (tempMap == null) continue;

                    if (File.Exists(Path.Combine(Settings.ConquestsPath, ConquestInfos[i].Index + ".mcd")))
                    {
                        using (var stream = File.OpenRead(Path.Combine(Settings.ConquestsPath, ConquestInfos[i].Index + ".mcd")))
                        using (var reader = new BinaryReader(stream))
                            newConquest = new ConquestObject(reader) { Info = ConquestInfos[i], ConquestMap = tempMap };

                        for (var k = 0; k < GuildList.Count; k++)
                        {
                            if (newConquest.Owner != GuildList[k].Guildindex) continue;
                            newConquest.Guild = GuildList[k];
                            GuildList[k].Conquest = newConquest;
                        }

                        Conquests.Add(newConquest);
                        tempMap.Conquest.Add(newConquest);
                        count++;
                    }
                    else
                    {
                        newConquest = new ConquestObject { Info = ConquestInfos[i], NeedSave = true, ConquestMap = tempMap };

                        Conquests.Add(newConquest);
                        tempMap.Conquest.Add(newConquest);
                    }

                    //Bind Info to Saved Archer objects or create new objects
                    for (var j = 0; j < ConquestInfos[i].ConquestGuards.Count; j++)
                    {
                        tempArcher = newConquest.ArcherList.FirstOrDefault(x => x.Index == ConquestInfos[i].ConquestGuards[j].Index);

                        if (tempArcher != null)
                        {
                            tempArcher.Info = ConquestInfos[i].ConquestGuards[j];
                            tempArcher.Conquest = newConquest;
                        }
                        else
                        {
                            newConquest.ArcherList.Add(new ConquestArcherObject { Info = ConquestInfos[i].ConquestGuards[j], Alive = true, Index = ConquestInfos[i].ConquestGuards[j].Index, Conquest = newConquest });
                        }
                    }

                    //Remove archers that have been removed from DB
                    for (var j = 0; j < newConquest.ArcherList.Count; j++)
                    {
                        if (newConquest.ArcherList[j].Info == null)
                            newConquest.ArcherList.Remove(newConquest.ArcherList[j]);
                    }

                    //Bind Info to Saved Gate objects or create new objects
                    for (var j = 0; j < ConquestInfos[i].ConquestGates.Count; j++)
                    {
                        tempGate = newConquest.GateList.FirstOrDefault(x => x.Index == ConquestInfos[i].ConquestGates[j].Index);

                        if (tempGate != null)
                        {
                            tempGate.Info = ConquestInfos[i].ConquestGates[j];
                            tempGate.Conquest = newConquest;
                        }
                        else
                        {
                            newConquest.GateList.Add(new ConquestGateObject { Info = ConquestInfos[i].ConquestGates[j], Health = int.MaxValue, Index = ConquestInfos[i].ConquestGates[j].Index, Conquest = newConquest });
                        }
                    }

                    //Bind Info to Saved Flag objects or create new objects
                    for (var j = 0; j < ConquestInfos[i].ConquestFlags.Count; j++)
                    {
                        newConquest.FlagList.Add(new ConquestFlagObject { Info = ConquestInfos[i].ConquestFlags[j], Index = ConquestInfos[i].ConquestFlags[j].Index, Conquest = newConquest });
                    }

                    //Remove Gates that have been removed from DB
                    for (var j = 0; j < newConquest.GateList.Count; j++)
                    {
                        if (newConquest.GateList[j].Info == null)
                            newConquest.GateList.Remove(newConquest.GateList[j]);
                    }

                    //Bind Info to Saved Wall objects or create new objects
                    for (var j = 0; j < ConquestInfos[i].ConquestWalls.Count; j++)
                    {
                        tempWall = newConquest.WallList.FirstOrDefault(x => x.Index == ConquestInfos[i].ConquestWalls[j].Index);

                        if (tempWall != null)
                        {
                            tempWall.Info = ConquestInfos[i].ConquestWalls[j];
                            tempWall.Conquest = newConquest;
                        }
                        else
                        {
                            newConquest.WallList.Add(new ConquestWallObject { Info = ConquestInfos[i].ConquestWalls[j], Index = ConquestInfos[i].ConquestWalls[j].Index, Health = int.MaxValue, Conquest = newConquest });
                        }
                    }

                    //Remove Walls that have been removed from DB
                    for (var j = 0; j < newConquest.WallList.Count; j++)
                    {
                        if (newConquest.WallList[j].Info == null)
                            newConquest.WallList.Remove(newConquest.WallList[j]);
                    }

                    
                    //Bind Info to Saved Siege objects or create new objects
                    for (var j = 0; j < ConquestInfos[i].ConquestSieges.Count; j++)
                    {
                        tempSiege = newConquest.SiegeList.FirstOrDefault(x => x.Index == ConquestInfos[i].ConquestSieges[j].Index);

                        if (tempSiege != null)
                        {
                            tempSiege.Info = ConquestInfos[i].ConquestSieges[j];
                            tempSiege.Conquest = newConquest;
                        }
                        else
                        {
                            newConquest.SiegeList.Add(new ConquestSiegeObject { Info = ConquestInfos[i].ConquestSieges[j], Index = ConquestInfos[i].ConquestSieges[j].Index, Health = int.MaxValue, Conquest = newConquest });
                        }
                    }

                    //Remove Siege that have been removed from DB
                    for (var j = 0; j < newConquest.SiegeList.Count; j++)
                    {
                        if (newConquest.SiegeList[j].Info == null)
                            newConquest.SiegeList.Remove(newConquest.SiegeList[j]);
                    }

                    //Bind Info to Saved Flag objects or create new objects
                    for (var j = 0; j < ConquestInfos[i].ControlPoints.Count; j++)
                    {
                        ConquestFlagObject cp;
                        newConquest.ControlPoints.Add(cp = new ConquestFlagObject { Info = ConquestInfos[i].ControlPoints[j], Index = ConquestInfos[i].ControlPoints[j].Index, Conquest = newConquest }, new Dictionary<GuildObject, int>());

                        cp.Spawn();
                    }


                    newConquest.LoadArchers();
                    newConquest.LoadGates();
                    newConquest.LoadWalls();
                    newConquest.LoadSieges();
                    newConquest.LoadFlags();
                    newConquest.LoadNPCs();
                }
            }
        }

        public void LoadDisabledChars()
        {
            DisabledCharNames.Clear();

            var path = Path.Combine(Settings.EnvirPath, "DisabledChars.txt");

            if (!File.Exists(path))
            {
                File.WriteAllText(path, "");
            }
            else
            {
                var lines = File.ReadAllLines(path);

                for (var i = 0; i < lines.Length; i++)
                {
                    if (lines[i].StartsWith(";") || string.IsNullOrWhiteSpace(lines[i])) continue;
                    DisabledCharNames.Add(lines[i].ToUpper());
                }
            }
        }

        public void LoadLineMessages()
        {
            LineMessages.Clear();

            var path = Path.Combine(Settings.EnvirPath, "LineMessage.txt");

            if (!File.Exists(path))
            {
                File.WriteAllText(path, "");
            }
            else
            {
                var lines = File.ReadAllLines(path);

                for (var i = 0; i < lines.Length; i++)
                {
                    if (lines[i].StartsWith(";") || string.IsNullOrWhiteSpace(lines[i])) continue;
                    LineMessages.Add(lines[i]);
                }
            }
        }

        private bool BindCharacter(AuctionInfo auction)
        {
            bool bound = false;

            for (int i = 0; i < CharacterList.Count; i++)
            {
                if (CharacterList[i].Index == auction.SellerIndex)
                {
                    auction.SellerInfo = CharacterList[i];
                    bound = true;
                }

                else if (CharacterList[i].Index == auction.CurrentBuyerIndex)
                {
                    auction.CurrentBuyerInfo = CharacterList[i];
                    bound = true;
                }
            }

            return bound;
        }

        public void Start()
        {
            if (Running || _thread != null) return;

            Running = true;

            _thread = new Thread(WorkLoop) {IsBackground = true};
            _thread.Start();

        }
        public void Stop()
        {
            Running = false;

            lock (_locker)
            {
                Monitor.PulseAll(_locker);         // changing a blocking condition. (this makes the threads wake up!)
            }

            //simply intterupt all the mob threads if they are running (will give an invisible error on them but fastest way of getting rid of them on shutdowns)
            for (var i = 1; i < MobThreading.Length; i++)
            {
                if (MobThreads[i] != null)
                    MobThreads[i].EndTime = Time + 9999;
                if (MobThreading[i] != null &&
                    MobThreading[i].ThreadState != System.Threading.ThreadState.Stopped && MobThreading[i].ThreadState != System.Threading.ThreadState.Unstarted)
                {
                    MobThreading[i].Interrupt();
                }
            }

            http?.Stop();

            while (_thread != null)
                    Thread.Sleep(1);
        }

        public void Reboot()
        {
            new Thread(() =>
            {
                MessageQueue.Enqueue("Server rebooting...");
                Stop();
                Start();
            }).Start();
        }
        
        private void StartEnvir()
        {
            Players.Clear();
            StartPoints.Clear();
            StartItems.Clear();
            MapList.Clear();
            GameshopLog.Clear();
            CustomCommands.Clear();
            MonsterCount = 0;

            LoadDB();

            RecipeInfoList.Clear();
            foreach (var recipe in Directory.GetFiles(Settings.RecipePath, "*.txt")
                .Select(path => Path.GetFileNameWithoutExtension(path))
                .ToArray())
                RecipeInfoList.Add(new RecipeInfo(recipe));

            MessageQueue.Enqueue($"{RecipeInfoList.Count} Recipes Loaded.");

            for (var i = 0; i < MapInfoList.Count; i++)
                MapInfoList[i].CreateMap();
            MessageQueue.Enqueue($"{MapInfoList.Count} Maps Loaded.");

            for (var i = 0; i < ItemInfoList.Count; i++)
            {
                if (ItemInfoList[i].StartItem)
                    StartItems.Add(ItemInfoList[i]);
            }

            for (var i = 0; i < MonsterInfoList.Count; i++)
                MonsterInfoList[i].LoadDrops();

            LoadFishingDrops();
            LoadAwakeningMaterials();
            LoadStrongBoxDrops();
            LoadBlackStoneDrops();
            MessageQueue.Enqueue("Drops Loaded.");

            LoadDisabledChars();
            LoadLineMessages();

            if (DragonInfo.Enabled)
            {
                DragonSystem = new Dragon(DragonInfo);
                if (DragonSystem != null)
                {
                    if (DragonSystem.Load()) DragonSystem.Info.LoadDrops();
                }

                MessageQueue.Enqueue("Dragon Loaded.");
            }

            DefaultNPC = NPCScript.GetOrAdd((uint)Random.Next(1000000, 1999999), Settings.DefaultNPCFilename, NPCScriptType.AutoPlayer);
            MonsterNPC = NPCScript.GetOrAdd((uint)Random.Next(2000000, 2999999), Settings.MonsterNPCFilename, NPCScriptType.AutoMonster);
            RobotNPC = NPCScript.GetOrAdd((uint)Random.Next(3000000, 3999999), Settings.RobotNPCFilename, NPCScriptType.Robot);

            MessageQueue.Enqueue("Envir Started.");
        }
        private void StartNetwork()
        {
            Connections.Clear();

            LoadAccounts();

            LoadGuilds();

            LoadConquests();

            _listener = new TcpListener(IPAddress.Parse(Settings.IPAddress), Settings.Port);
            _listener.Start();
            _listener.BeginAcceptTcpClient(Connection, null);

            if (StatusPortEnabled)
            {
                _StatusPort = new TcpListener(IPAddress.Parse(Settings.IPAddress), 3000);
                _StatusPort.Start();
                _StatusPort.BeginAcceptTcpClient(StatusConnection, null);
            }

            MessageQueue.Enqueue("Network Started.");
        }

        private void StopEnvir()
        {
            SaveGoods(true);

            MapList.Clear();
            StartPoints.Clear();
            StartItems.Clear();
            Objects.Clear();
            Players.Clear();

            CleanUp();

            GC.Collect();

            MessageQueue.Enqueue("Envir Stopped.");
        }
        private void StopNetwork()
        {
            _listener.Stop();
            lock (Connections)
            {
                for (var i = Connections.Count - 1; i >= 0; i--)
                    Connections[i].SendDisconnect(0);
            }

            if (StatusPortEnabled)
            {
                _StatusPort.Stop();
                for (var i = StatusConnections.Count - 1; i >= 0; i--)
                    StatusConnections[i].SendDisconnect();
            }

            var expire = Time + 5000;

            while (Connections.Count != 0 && Stopwatch.ElapsedMilliseconds < expire)
            {
                Time = Stopwatch.ElapsedMilliseconds;

                for (var i = Connections.Count - 1; i >= 0; i--)
                    Connections[i].Process();

                Thread.Sleep(1);
            }
            

            Connections.Clear();

            expire = Time + 10000;
            while (StatusConnections.Count != 0 && Stopwatch.ElapsedMilliseconds < expire)
            {
                Time = Stopwatch.ElapsedMilliseconds;

                for (var i = StatusConnections.Count - 1; i >= 0; i--)
                    StatusConnections[i].Process();

                Thread.Sleep(1);
            }


            StatusConnections.Clear();
            MessageQueue.Enqueue("Network Stopped.");
        }

        private void CleanUp()
        {
            for (var i = 0; i < CharacterList.Count; i++)
            {
                var info = CharacterList[i];

                if (info.Deleted)
                {
                    #region Mentor Cleanup
                    if (info.Mentor > 0)
                    {
                        var Mentor = GetCharacterInfo(info.Mentor);

                        if (Mentor != null)
                        {
                            Mentor.Mentor = 0;
                            Mentor.MentorExp = 0;
                            Mentor.isMentor = false;
                        }

                        info.Mentor = 0;
                        info.MentorExp = 0;
                        info.isMentor = false;
                    }
                    #endregion

                    #region Marriage Cleanup
                    if (info.Married > 0)
                    {
                        var Lover = GetCharacterInfo(info.Married);

                        info.Married = 0;
                        info.MarriedDate = DateTime.Now;

                        Lover.Married = 0;
                        Lover.MarriedDate = DateTime.Now;
                        if (Lover.Equipment[(int)EquipmentSlot.RingL] != null)
                            Lover.Equipment[(int)EquipmentSlot.RingL].WeddingRing = -1;
                    }
                    #endregion

                    if (info.DeleteDate < DateTime.Now.AddDays(-7))
                    {
                        //delete char from db
                    }
                }

                if(info.Mail.Count > Settings.MailCapacity)
                {
                    for (var j = info.Mail.Count - 1 - (int)Settings.MailCapacity; j >= 0; j--)
                    {
                        if (info.Mail[j].DateOpened > DateTime.Now && info.Mail[j].Collected && info.Mail[j].Items.Count == 0 && info.Mail[j].Gold == 0)
                        {
                            info.Mail.Remove(info.Mail[j]);
                        }
                    }
                }
            }
        }

        private void Connection(IAsyncResult result)
        {
            try
            {
                if (!Running || !_listener.Server.IsBound) return;
            }
            catch (Exception e)
            {
                MessageQueue.Enqueue(e.ToString());
            }

            try
            {
                var tempTcpClient = _listener.EndAcceptTcpClient(result);
                lock (Connections)
                    Connections.Add(new MirConnection(++_sessionID, tempTcpClient));
            }
            catch (Exception ex)
            {
                MessageQueue.Enqueue(ex);
            }
            finally
            {
                while (Connections.Count >= Settings.MaxUser)
                    Thread.Sleep(1);

                if (Running && _listener.Server.IsBound)
                    _listener.BeginAcceptTcpClient(Connection, null);
            }
        }

        private void StatusConnection(IAsyncResult result)
        {
            if (!Running || !_StatusPort.Server.IsBound) return;

            try
            {
                var tempTcpClient = _StatusPort.EndAcceptTcpClient(result);
                lock (StatusConnections)
                    StatusConnections.Add(new MirStatusConnection(tempTcpClient));
            }
            catch (Exception ex)
            {
                MessageQueue.Enqueue(ex);
            }
            finally
            {
                while (StatusConnections.Count >= 5) //dont allow to many status port connections it's just an abuse thing
                    Thread.Sleep(1);

                if (Running && _StatusPort.Server.IsBound)
                    _StatusPort.BeginAcceptTcpClient(StatusConnection, null);
            }
        }
     
        public void NewAccount(ClientPackets.NewAccount p, MirConnection c)
        {
            if (!Settings.AllowNewAccount)
            {
                c.Enqueue(new ServerPackets.NewAccount {Result = 0});
                return;
            }

            if (!AccountIDReg.IsMatch(p.AccountID))
            {
                c.Enqueue(new ServerPackets.NewAccount {Result = 1});
                return;
            }

            if (!PasswordReg.IsMatch(p.Password))
            {
                c.Enqueue(new ServerPackets.NewAccount {Result = 2});
                return;
            }
            if (!string.IsNullOrWhiteSpace(p.EMailAddress) && !EMailReg.IsMatch(p.EMailAddress) ||
                p.EMailAddress.Length > 50)
            {
                c.Enqueue(new ServerPackets.NewAccount {Result = 3});
                return;
            }

            if (!string.IsNullOrWhiteSpace(p.UserName) && p.UserName.Length > 20)
            {
                c.Enqueue(new ServerPackets.NewAccount {Result = 4});
                return;
            }

            if (!string.IsNullOrWhiteSpace(p.SecretQuestion) && p.SecretQuestion.Length > 30)
            {
                c.Enqueue(new ServerPackets.NewAccount {Result = 5});
                return;
            }

            if (!string.IsNullOrWhiteSpace(p.SecretAnswer) && p.SecretAnswer.Length > 30)
            {
                c.Enqueue(new ServerPackets.NewAccount {Result = 6});
                return;
            }

            lock (AccountLock)
            {
                if (AccountExists(p.AccountID))
                {
                    c.Enqueue(new ServerPackets.NewAccount {Result = 7});
                    return;
                }

                AccountList.Add(new AccountInfo(p) {Index = ++NextAccountID, CreationIP = c.IPAddress});


                c.Enqueue(new ServerPackets.NewAccount {Result = 8});
            }
        }

        public int HTTPNewAccount(ClientPackets.NewAccount p, string ip)
        {
            if (!Settings.AllowNewAccount)
            {                
                return 0;
            }

            if (!AccountIDReg.IsMatch(p.AccountID))
            {
                return 1;
            }

            if (!PasswordReg.IsMatch(p.Password))
            {
                return 2;
            }
            if (!string.IsNullOrWhiteSpace(p.EMailAddress) && !EMailReg.IsMatch(p.EMailAddress) ||
                p.EMailAddress.Length > 50)
            {
                return 3;
            }

            if (!string.IsNullOrWhiteSpace(p.UserName) && p.UserName.Length > 20)
            {
                return 4;
            }

            if (!string.IsNullOrWhiteSpace(p.SecretQuestion) && p.SecretQuestion.Length > 30)
            {
                return 5;
            }

            if (!string.IsNullOrWhiteSpace(p.SecretAnswer) && p.SecretAnswer.Length > 30)
            {
                return 6;
            }

            lock (AccountLock)
            {
                if (AccountExists(p.AccountID))
                {
                    return 7;
                }

                AccountList.Add(new AccountInfo(p) { Index = ++NextAccountID, CreationIP = ip });
                return 8;
            }
        }

        public void ChangePassword(ClientPackets.ChangePassword p, MirConnection c)
        {
            if (!Settings.AllowChangePassword)
            {
                c.Enqueue(new ServerPackets.ChangePassword {Result = 0});
                return;
            }

            if (!AccountIDReg.IsMatch(p.AccountID))
            {
                c.Enqueue(new ServerPackets.ChangePassword {Result = 1});
                return;
            }

            if (!PasswordReg.IsMatch(p.CurrentPassword))
            {
                c.Enqueue(new ServerPackets.ChangePassword {Result = 2});
                return;
            }

            if (!PasswordReg.IsMatch(p.NewPassword))
            {
                c.Enqueue(new ServerPackets.ChangePassword {Result = 3});
                return;
            }

            var account = GetAccount(p.AccountID);

            if (account == null)
            {
                c.Enqueue(new ServerPackets.ChangePassword {Result = 4});
                return;
            }

            if (account.Banned)
            {
                if (account.ExpiryDate > Now)
                {
                    c.Enqueue(new ServerPackets.ChangePasswordBanned {Reason = account.BanReason, ExpiryDate = account.ExpiryDate});
                    return;
                }
                account.Banned = false;
            }
            account.BanReason = string.Empty;
            account.ExpiryDate = DateTime.MinValue;

            if (string.CompareOrdinal(account.Password, p.CurrentPassword) != 0)
            {
                c.Enqueue(new ServerPackets.ChangePassword {Result = 5});
                return;
            }

            account.Password = p.NewPassword;
            c.Enqueue(new ServerPackets.ChangePassword {Result = 6});
        }
        public void Login(ClientPackets.Login p, MirConnection c)
        {
            if (!Settings.AllowLogin)
            {
                c.Enqueue(new ServerPackets.Login { Result = 0 });
                return;
            }

            if (!AccountIDReg.IsMatch(p.AccountID))
            {
                c.Enqueue(new ServerPackets.Login { Result = 1 });
                return;
            }

            if (!PasswordReg.IsMatch(p.Password))
            {
                c.Enqueue(new ServerPackets.Login { Result = 2 });
                return;
            }
            var account = GetAccount(p.AccountID);

            if (account == null)
            {
                c.Enqueue(new ServerPackets.Login { Result = 3 });
                return;
            }

            if (account.Banned)
            {
                if (account.ExpiryDate > DateTime.Now)
                {
                    c.Enqueue(new ServerPackets.LoginBanned
                    {
                        Reason = account.BanReason,
                        ExpiryDate = account.ExpiryDate
                    });
                    return;
                }
                account.Banned = false;
            }
                account.BanReason = string.Empty;
                account.ExpiryDate = DateTime.MinValue;


            if (string.CompareOrdinal(account.Password, p.Password) != 0)
            {
                if (account.WrongPasswordCount++ >= 5)
                {
                    account.Banned = true;
                    account.BanReason = "Too many Wrong Login Attempts.";
                    account.ExpiryDate = DateTime.Now.AddMinutes(2);

                    c.Enqueue(new ServerPackets.LoginBanned
                    {
                        Reason = account.BanReason,
                        ExpiryDate = account.ExpiryDate
                    });
                    return;
                }

                c.Enqueue(new ServerPackets.Login { Result = 4 });
                return;
            }
            account.WrongPasswordCount = 0;

            lock (AccountLock)
            {
                account.Connection?.SendDisconnect(1);

                account.Connection = c;
            }

            c.Account = account;
            c.Stage = GameStage.Select;

            account.LastDate = Now;
            account.LastIP = c.IPAddress;

            MessageQueue.Enqueue(account.Connection.SessionID + ", " + account.Connection.IPAddress + ", User logged in.");
            c.Enqueue(new ServerPackets.LoginSuccess { Characters = account.GetSelectInfo() });
        }

        public int HTTPLogin(string AccountID, string Password)
        {
            if (!Settings.AllowLogin)
            {
                return 0;
            }

            if (!AccountIDReg.IsMatch(AccountID))
            {
                return 1;
            }

            if (!PasswordReg.IsMatch(Password))
            {
                return 2;
            }

            var account = GetAccount(AccountID);

            if (account == null)
            {
                return 3;
            }

            if (account.Banned)
            {
                if (account.ExpiryDate > DateTime.Now)
                {
                    return 4;
                }
                account.Banned = false;
            }
            account.BanReason = string.Empty;
            account.ExpiryDate = DateTime.MinValue;
            if (string.CompareOrdinal(account.Password, Password) != 0)
            {
                if (account.WrongPasswordCount++ >= 5)
                {
                    account.Banned = true;
                    account.BanReason = "Too many Wrong Login Attempts.";
                    account.ExpiryDate = DateTime.Now.AddMinutes(2);
                    return 5;
                }
                return 6;
            }
            account.WrongPasswordCount = 0;
            return 7;
        }

        public void NewCharacter(ClientPackets.NewCharacter p, MirConnection c, bool IsGm)
        {
            if (!Settings.AllowNewCharacter)
            {
                c.Enqueue(new ServerPackets.NewCharacter {Result = 0});
                return;
            }

            if (!CharacterReg.IsMatch(p.Name))
            {
                c.Enqueue(new ServerPackets.NewCharacter {Result = 1});
                return;
            }

            if (!IsGm && DisabledCharNames.Contains(p.Name.ToUpper()))
            {
                c.Enqueue(new ServerPackets.NewCharacter { Result = 1 });
                return;
            }

            if (p.Gender != MirGender.Male && p.Gender != MirGender.Female)
            {
                c.Enqueue(new ServerPackets.NewCharacter {Result = 2});
                return;
            }

            if (p.Class != MirClass.Warrior && p.Class != MirClass.Wizard && p.Class != MirClass.Taoist &&
                p.Class != MirClass.Assassin && p.Class != MirClass.Archer)
            {
                c.Enqueue(new ServerPackets.NewCharacter {Result = 3});
                return;
            }

            if(p.Class == MirClass.Assassin && !Settings.AllowCreateAssassin ||
                p.Class == MirClass.Archer && !Settings.AllowCreateArcher)
            {
                c.Enqueue(new ServerPackets.NewCharacter { Result = 3 });
                return;
            }

            var count = 0;

            for (var i = 0; i < c.Account.Characters.Count; i++)
            {
                if (c.Account.Characters[i].Deleted) continue;

                if (++count >= Globals.MaxCharacterCount)
                {
                    c.Enqueue(new ServerPackets.NewCharacter {Result = 4});
                    return;
                }
            }

            lock (AccountLock)
            {
                if (CharacterExists(p.Name))
                {
                    c.Enqueue(new ServerPackets.NewCharacter {Result = 5});
                    return;
                }

                var info = new CharacterInfo(p, c) { Index = ++NextCharacterID, AccountInfo = c.Account };

                c.Account.Characters.Add(info);
                CharacterList.Add(info);

                c.Enqueue(new ServerPackets.NewCharacterSuccess {CharInfo = info.ToSelectInfo()});
            }
        }

        public bool AccountExists(string accountID)
        {
                for (var i = 0; i < AccountList.Count; i++)
                    if (string.Compare(AccountList[i].AccountID, accountID, StringComparison.OrdinalIgnoreCase) == 0)
                        return true;

                return false;
        }
        public bool CharacterExists(string name)
        {
            for (var i = 0; i < CharacterList.Count; i++)
                if (string.Compare(CharacterList[i].Name, name, StringComparison.OrdinalIgnoreCase) == 0)
                    return true;

            return false;
        }

        private AccountInfo GetAccount(string accountID)
        {
                for (var i = 0; i < AccountList.Count; i++)
                    if (string.Compare(AccountList[i].AccountID, accountID, StringComparison.OrdinalIgnoreCase) == 0)
                        return AccountList[i];

                return null;
        }
        public List<AccountInfo> MatchAccounts(string accountID, bool match = false)
        {
            if (string.IsNullOrEmpty(accountID)) return new List<AccountInfo>(AccountList);

            var list = new List<AccountInfo>();

            for (var i = 0; i < AccountList.Count; i++)
            {
                if (match)
                {
                    if (AccountList[i].AccountID.Equals(accountID, StringComparison.OrdinalIgnoreCase))
                        list.Add(AccountList[i]);
                }
                else
                {
                    if (AccountList[i].AccountID.IndexOf(accountID, StringComparison.OrdinalIgnoreCase) >= 0)
                        list.Add(AccountList[i]);
                }
            }

            return list;
        }

        public List<AccountInfo> MatchAccountsByPlayer(string playerName, bool match = false)
        {
            if (string.IsNullOrEmpty(playerName)) return new List<AccountInfo>(AccountList);

            var list = new List<AccountInfo>();

            for (var i = 0; i < AccountList.Count; i++)
            {
                for (var j = 0; j < AccountList[i].Characters.Count; j++)
                {
                    if (match)
                    {
                        if (AccountList[i].Characters[j].Name.Equals(playerName, StringComparison.OrdinalIgnoreCase))
                            list.Add(AccountList[i]);
                    }
                    else
                    {
                        if (AccountList[i].Characters[j].Name.IndexOf(playerName, StringComparison.OrdinalIgnoreCase) >= 0)
                            list.Add(AccountList[i]);
                    }
                }
            }

            return list;
        }

        public void CreateAccountInfo()
        {
            AccountList.Add(new AccountInfo {Index = ++NextAccountID});
        }
        public void CreateMapInfo()
        {
            MapInfoList.Add(new MapInfo {Index = ++MapIndex});
        }
        public void CreateItemInfo(ItemType type = ItemType.Nothing)
        {
            ItemInfoList.Add(new ItemInfo { Index = ++ItemIndex, Type = type, RandomStatsId = 255});
        }
        public void CreateMonsterInfo()
        {
            MonsterInfoList.Add(new MonsterInfo {Index = ++MonsterIndex});
        }
        public void CreateNPCInfo()
        {
            NPCInfoList.Add(new NPCInfo { Index = ++NPCIndex });
        }
        public void CreateQuestInfo()
        {
            QuestInfoList.Add(new QuestInfo { Index = ++QuestIndex });
        }

        public void AddToGameShop(ItemInfo Info)
        {
            GameShopList.Add(new GameShopItem { GIndex = ++GameshopIndex, GoldPrice = (uint)(1000 * Settings.CredxGold), CreditPrice = 1000, ItemIndex = Info.Index, Info = Info, Date = DateTime.Now, Class = "All", Category = Info.Type.ToString() });
        }

        public void Remove(MapInfo info)
        {
            MapInfoList.Remove(info);
            //Desync all objects\
        }
        public void Remove(ItemInfo info)
        {
            ItemInfoList.Remove(info);
        }
        public void Remove(MonsterInfo info)
        {
            MonsterInfoList.Remove(info);
            //Desync all objects\
        }
        public void Remove(NPCInfo info)
        {
            NPCInfoList.Remove(info);
            //Desync all objects\
        }
        public void Remove(QuestInfo info)
        {
            QuestInfoList.Remove(info);
            //Desync all objects\
        }

        public void Remove(GameShopItem info)
        {
            GameShopList.Remove(info);

            if (GameShopList.Count == 0)
            {
                GameshopIndex = 0;
            }
                
            //Desync all objects\
        }

        public UserItem CreateFreshItem(ItemInfo info)
        {
            var item = new UserItem(info)
                {
                    UniqueID = ++NextUserItemID,
                    CurrentDura = info.Durability,
                    MaxDura = info.Durability
                };

            UpdateItemExpiry(item);

            return item;
        }
        public UserItem CreateDropItem(int index)
        {
            return CreateDropItem(GetItemInfo(index));
        }
        public UserItem CreateDropItem(ItemInfo info)
        {
            if (info == null) return null;

            var item = new UserItem(info)
                {
                    UniqueID = ++NextUserItemID,
                    MaxDura = info.Durability,
                    CurrentDura = (ushort) Math.Min(info.Durability, Random.Next(info.Durability) + 1000)
                };

            UpgradeItem(item);

            UpdateItemExpiry(item);

            if (!info.NeedIdentify) item.Identified = true;
            return item;
        }

        public UserItem CreateShopItem(ItemInfo info, ulong id)
        {
            if (info == null) return null;

            var item = new UserItem(info)
            {
                UniqueID = id,
                CurrentDura = info.Durability,
                MaxDura = info.Durability,
                IsShopItem = true,
            };

            return item;
        }

        public void UpdateItemExpiry(UserItem item)
        {
            var expiryInfo = new ExpireInfo();

            var r = new Regex(@"\[(.*?)\]");
            var expiryMatch = r.Match(item.Info.Name);

            if (expiryMatch.Success)
            {
                var parameter = expiryMatch.Groups[1].Captures[0].Value;

                var numAlpha = new Regex("(?<Numeric>[0-9]*)(?<Alpha>[a-zA-Z]*)");
                var match = numAlpha.Match(parameter);

                var alpha = match.Groups["Alpha"].Value;
                var num = 0;

                int.TryParse(match.Groups["Numeric"].Value, out num);

                switch (alpha)
                {
                    case "m":
                        expiryInfo.ExpiryDate = DateTime.Now.AddMinutes(num);
                        break;
                    case "h":
                        expiryInfo.ExpiryDate = DateTime.Now.AddHours(num);
                        break;
                    case "d":
                        expiryInfo.ExpiryDate = DateTime.Now.AddDays(num);
                        break;
                    case "M":
                        expiryInfo.ExpiryDate = DateTime.Now.AddMonths(num);
                        break;
                    case "y":
                        expiryInfo.ExpiryDate = DateTime.Now.AddYears(num);
                        break;
                    default:
                        expiryInfo.ExpiryDate = DateTime.MaxValue;
                        break;
                }

                item.ExpireInfo = expiryInfo;
            }
        }

        public void UpgradeItem(UserItem item)
        {
            if (item.Info.RandomStats == null) return;
            var stat = item.Info.RandomStats;
            if (stat.MaxDuraChance > 0 && Random.Next(stat.MaxDuraChance) == 0)
            {
                var dura = RandomomRange(stat.MaxDuraMaxStat, stat.MaxDuraStatChance);
                item.MaxDura = (ushort)Math.Min(ushort.MaxValue, item.MaxDura + dura * 1000);
                item.CurrentDura = (ushort)Math.Min(ushort.MaxValue, item.CurrentDura + dura * 1000);
            }

            if (stat.MaxAcChance > 0 && Random.Next(stat.MaxAcChance) == 0) item.AddedStats[Stat.MaxAC] = (byte)(RandomomRange(stat.MaxAcMaxStat-1, stat.MaxAcStatChance)+1);
            if (stat.MaxMacChance > 0 && Random.Next(stat.MaxMacChance) == 0) item.AddedStats[Stat.MaxMAC] = (byte)(RandomomRange(stat.MaxMacMaxStat-1, stat.MaxMacStatChance)+1);
            if (stat.MaxDcChance > 0 && Random.Next(stat.MaxDcChance) == 0) item.AddedStats[Stat.MaxDC] = (byte)(RandomomRange(stat.MaxDcMaxStat-1, stat.MaxDcStatChance)+1);
            if (stat.MaxMcChance > 0 && Random.Next(stat.MaxMcChance) == 0) item.AddedStats[Stat.MaxMC] = (byte)(RandomomRange(stat.MaxMcMaxStat-1, stat.MaxMcStatChance)+1);
            if (stat.MaxScChance > 0 && Random.Next(stat.MaxScChance) == 0) item.AddedStats[Stat.MaxSC] = (byte)(RandomomRange(stat.MaxScMaxStat-1, stat.MaxScStatChance)+1);
            if (stat.AccuracyChance > 0 && Random.Next(stat.AccuracyChance) == 0) item.AddedStats[Stat.Accuracy] = (byte)(RandomomRange(stat.AccuracyMaxStat-1, stat.AccuracyStatChance)+1);
            if (stat.AgilityChance > 0 && Random.Next(stat.AgilityChance) == 0) item.AddedStats[Stat.Agility] = (byte)(RandomomRange(stat.AgilityMaxStat-1, stat.AgilityStatChance)+1);
            if (stat.HpChance > 0 && Random.Next(stat.HpChance) == 0) item.AddedStats[Stat.HP] = (byte)(RandomomRange(stat.HpMaxStat-1, stat.HpStatChance)+1);
            if (stat.MpChance > 0 && Random.Next(stat.MpChance) == 0) item.AddedStats[Stat.MP] = (byte)(RandomomRange(stat.MpMaxStat-1, stat.MpStatChance)+1);
            if (stat.StrongChance > 0 && Random.Next(stat.StrongChance) == 0) item.AddedStats[Stat.Strong] = (byte)(RandomomRange(stat.StrongMaxStat-1, stat.StrongStatChance)+1);
            if (stat.MagicResistChance > 0 && Random.Next(stat.MagicResistChance) == 0) item.AddedStats[Stat.MagicResist] = (byte)(RandomomRange(stat.MagicResistMaxStat-1, stat.MagicResistStatChance)+1);
            if (stat.PoisonResistChance > 0 && Random.Next(stat.PoisonResistChance) == 0) item.AddedStats[Stat.PoisonResist] = (byte)(RandomomRange(stat.PoisonResistMaxStat-1, stat.PoisonResistStatChance)+1);
            if (stat.HpRecovChance > 0 && Random.Next(stat.HpRecovChance) == 0) item.AddedStats[Stat.HealthRecovery] = (byte)(RandomomRange(stat.HpRecovMaxStat-1, stat.HpRecovStatChance)+1);
            if (stat.MpRecovChance > 0 && Random.Next(stat.MpRecovChance) == 0) item.AddedStats[Stat.SpellRecovery] = (byte)(RandomomRange(stat.MpRecovMaxStat-1, stat.MpRecovStatChance)+1);
            if (stat.PoisonRecovChance > 0 && Random.Next(stat.PoisonRecovChance) == 0) item.AddedStats[Stat.PoisonRecovery] = (byte)(RandomomRange(stat.PoisonRecovMaxStat-1, stat.PoisonRecovStatChance)+1);
            if (stat.CriticalRateChance > 0 && Random.Next(stat.CriticalRateChance) == 0) item.AddedStats[Stat.CriticalRate] = (byte)(RandomomRange(stat.CriticalRateMaxStat-1, stat.CriticalRateStatChance)+1);
            if (stat.CriticalDamageChance > 0 && Random.Next(stat.CriticalDamageChance) == 0) item.AddedStats[Stat.CriticalDamage] = (byte)(RandomomRange(stat.CriticalDamageMaxStat-1, stat.CriticalDamageStatChance)+1);
            if (stat.FreezeChance > 0 && Random.Next(stat.FreezeChance) == 0) item.AddedStats[Stat.Freezing] = (byte)(RandomomRange(stat.FreezeMaxStat-1, stat.FreezeStatChance)+1);
            if (stat.PoisonAttackChance > 0 && Random.Next(stat.PoisonAttackChance) == 0) item.AddedStats[Stat.PoisonAttack] = (byte)(RandomomRange(stat.PoisonAttackMaxStat-1, stat.PoisonAttackStatChance)+1);
            if (stat.AttackSpeedChance > 0 && Random.Next(stat.AttackSpeedChance) == 0) item.AddedStats[Stat.AttackSpeed] = (sbyte)(RandomomRange(stat.AttackSpeedMaxStat-1, stat.AttackSpeedStatChance)+1);
            if (stat.LuckChance > 0 && Random.Next(stat.LuckChance) == 0) item.AddedStats[Stat.Luck] = (sbyte)(RandomomRange(stat.LuckMaxStat-1, stat.LuckStatChance)+1);
            if (stat.CurseChance > 0 && Random.Next(100) <= stat.CurseChance) item.Cursed = true;

            if (stat.SlotChance > 0 && Random.Next(stat.SlotChance) == 0)
            {
                var slot = (byte)(RandomomRange(stat.SlotMaxStat - 1, stat.SlotStatChance) + 1);

                if (slot > item.Info.Slots)
                {
                    item.SetSlotSize(slot);
                }
            }
        }

        public int RandomomRange(int count, int rate)
        {
            var x = 0;
            for (var i = 0; i < count; i++) if (Random.Next(rate) == 0) x++;
            return x;
        }
        public bool BindItem(UserItem item)
        {
            for (var i = 0; i < ItemInfoList.Count; i++)
            {
                var info = ItemInfoList[i];
                if (info.Index != item.ItemIndex) continue;
                item.Info = info;

                return BindSlotItems(item);
            }
            return false;
        }

        public bool BindGameShop(GameShopItem item, bool editEnvir = true)
        {
            for (var i = 0; i < Edit.ItemInfoList.Count; i++)
            {
                var info = Edit.ItemInfoList[i];
                if (info.Index != item.ItemIndex) continue;
                item.Info = info;

                return true;
            }
            return false;
        }

        public bool BindSlotItems(UserItem item)
        {           
            for (var i = 0; i < item.Slots.Length; i++)
            {
                if (item.Slots[i] == null) continue;

                if (!BindItem(item.Slots[i])) return false;
            }

            return true;
        }

        public bool BindQuest(QuestProgressInfo quest)
        {
            for (var i = 0; i < QuestInfoList.Count; i++)
            {
                var info = QuestInfoList[i];
                if (info.Index != quest.Index) continue;
                quest.Info = info;
                return true;
            }
            return false;
        }

        public Map GetMap(int index)
        {
            return MapList.FirstOrDefault(t => t.Info.Index == index);
        }

        public Map GetMapByNameAndInstance(string name, int instanceValue = 0)
        {
            if (instanceValue < 0) instanceValue = 0;
            if (instanceValue > 0) instanceValue--;

            var instanceMapList = MapList.Where(t => string.Equals(t.Info.FileName, name, StringComparison.CurrentCultureIgnoreCase)).ToList();
            return instanceValue < instanceMapList.Count() ? instanceMapList[instanceValue] : null;
        }

        public MonsterInfo GetMonsterInfo(int index)
        {
            for (var i = 0; i < MonsterInfoList.Count; i++)
                if (MonsterInfoList[i].Index == index) return MonsterInfoList[i];

            return null;
        }

        public MonsterInfo GetMonsterInfo(int ai, int effect = -1)
        {
            for (var i = 0; i < MonsterInfoList.Count; i++)
                if (MonsterInfoList[i].AI == ai && (MonsterInfoList[i].Effect == effect || effect < 0)) return MonsterInfoList[i];

            return null;
        }

        public NPCObject GetNPC(string name)
        {
            return MapList.SelectMany(t1 => t1.NPCs.Where(t => t.Info.Name == name)).FirstOrDefault();
        }

        public MonsterInfo GetMonsterInfo(string name, bool Strict = false)
        {
            for (var i = 0; i < MonsterInfoList.Count; i++)
            {
                var info = MonsterInfoList[i];
                if (Strict)
                {
                    if (info.Name != name) continue;
                    return info;
                }
                else
                {
                    if (string.Compare(info.Name, name, StringComparison.OrdinalIgnoreCase) != 0 && string.Compare(info.Name.Replace(" ", ""), name.Replace(" ", ""), StringComparison.OrdinalIgnoreCase) != 0) continue;
                    return info;
                }
            }
            return null;
        }
        public PlayerObject GetPlayer(string name)
        {
            for (var i = 0; i < Players.Count; i++)
                if (string.Compare(Players[i].Name, name, StringComparison.OrdinalIgnoreCase) == 0)
                    return Players[i];

            return null;
        }
        public PlayerObject GetPlayer(uint PlayerId)
        {
            for (var i = 0; i < Players.Count; i++)
                if (Players[i].Info.Index == PlayerId)
                    return Players[i];

            return null;
        }
        public CharacterInfo GetCharacterInfo(string name)
        {
            for (var i = 0; i < CharacterList.Count; i++)
                if (string.Compare(CharacterList[i].Name, name, StringComparison.OrdinalIgnoreCase) == 0)
                    return CharacterList[i];

            return null;
        }

        public CharacterInfo GetCharacterInfo(int index)
        {
            for (var i = 0; i < CharacterList.Count; i++)
                if (CharacterList[i].Index == index)
                    return CharacterList[i];

            return null;
        }

        public ItemInfo GetItemInfo(int index)
        {
            for (var i = 0; i < ItemInfoList.Count; i++)
            {
                var info = ItemInfoList[i];
                if (info.Index != index) continue;
                return info;
            }
            return null;
        }
        public ItemInfo GetItemInfo(string name)
        {
            for (var i = 0; i < ItemInfoList.Count; i++)
            {
                var info = ItemInfoList[i];
                if (string.Compare(info.Name.Replace(" ", ""), name, StringComparison.OrdinalIgnoreCase) != 0) continue;
                return info;
            }
            return null;
        }
        public QuestInfo GetQuestInfo(int index)
        {
            return QuestInfoList.FirstOrDefault(info => info.Index == index);
        }

        public ItemInfo GetBook(short Skill)
        {
            for (var i = 0; i < ItemInfoList.Count; i++)
            {
                var info = ItemInfoList[i];
                if (info.Type != ItemType.Book || info.Shape != Skill) continue;
                return info;
            }
            return null;
        }

        public void MessageAccount(AccountInfo account, string message, ChatType type)
        {
            if (account?.Characters == null) return;

            for (var i = 0; i < account.Characters.Count; i++)
            {
                if (account.Characters[i].Player == null) continue;
                account.Characters[i].Player.ReceiveChat(message, type);
                return;
            }
        }


        public void MailCharacter(CharacterInfo info, UserItem item = null, uint gold = 0, int reason = 0, string customMessage = null)
        {
            string sender = "Bichon Administrator";

            string message = "You have been mailed due to the following reason:\r\n\r\n";

            switch (reason)
            {
                case 1:
                    message += "Could not return item to bag after trade.";
                    break;
                case 99:
                    message += "Code didn't correctly handle checking inventory space.";
                    break;
                default:
                    message += customMessage ?? "No reason provided.";
                    break;
            }

            MailInfo mail = new MailInfo(info.Index)
            {
                Sender = sender,
                Message = message,
                Gold = gold
            };

            if (item != null)
            {
                mail.Items.Add(item);
            }

            mail.Send();
        }

        public GuildObject GetGuild(string name)
        {
            for (var i = 0; i < GuildList.Count; i++)
            {
                if (string.Compare(GuildList[i].Name.Replace(" ", ""), name, StringComparison.OrdinalIgnoreCase) != 0) continue;
                return GuildList[i];
            }
            return null;
        }
        public GuildObject GetGuild(int index)
        {
            for (var i = 0; i < GuildList.Count; i++)
                if (GuildList[i].Guildindex == index)
                    return GuildList[i];
            return null;
        }

        public void ProcessNewDay()
        {
            foreach (var c in CharacterList)
            {
                ClearDailyQuests(c);

                c.NewDay = true;

                c.Player?.CallDefaultNPC(DefaultNPCType.Daily);
            }
        }

        private void ProcessRentedItems()
        {
            foreach (var characterInfo in CharacterList)
            {
                if (characterInfo.RentedItems.Count <= 0)
                    continue;

                foreach (var rentedItemInfo in characterInfo.RentedItems)
                {
                    if (rentedItemInfo.ItemReturnDate >= Now)
                        continue;

                    var rentingPlayer = GetCharacterInfo(rentedItemInfo.RentingPlayerName);

                    for (var i = 0; i < rentingPlayer.Inventory.Length; i++)
                    {
                        if (rentedItemInfo.ItemId != rentingPlayer?.Inventory[i]?.UniqueID)
                            continue;

                        var item = rentingPlayer.Inventory[i];

                        if (item?.RentalInformation == null)
                            continue;

                        if (Now <= item.RentalInformation.ExpiryDate)
                            continue;

                        ReturnRentalItem(item, item.RentalInformation.OwnerName, rentingPlayer, false);
                        rentingPlayer.Inventory[i] = null;
                        rentingPlayer.HasRentedItem = false;

                        if (rentingPlayer.Player == null)
                            continue;

                        rentingPlayer.Player.ReceiveChat($"{item.Info.FriendlyName} has just expired from your inventory.", ChatType.Hint);
                        rentingPlayer.Player.Enqueue(new S.DeleteItem { UniqueID = item.UniqueID, Count = item.Count });
                        rentingPlayer.Player.RefreshStats();
                    }

                    for (var i = 0; i < rentingPlayer.Equipment.Length; i++)
                    {
                        var item = rentingPlayer.Equipment[i];

                        if (item?.RentalInformation == null)
                            continue;

                        if (Now <= item.RentalInformation.ExpiryDate)
                            continue;

                        ReturnRentalItem(item, item.RentalInformation.OwnerName, rentingPlayer, false);
                        rentingPlayer.Equipment[i] = null;
                        rentingPlayer.HasRentedItem = false;
                        
                        if (rentingPlayer.Player == null)
                            continue;

                        rentingPlayer.Player.ReceiveChat($"{item.Info.FriendlyName} has just expired from your inventory.", ChatType.Hint);
                        rentingPlayer.Player.Enqueue(new S.DeleteItem { UniqueID = item.UniqueID, Count = item.Count });
                        rentingPlayer.Player.RefreshStats();
                    }
                }
            }

            foreach (var characterInfo in CharacterList)
            {
                if (characterInfo.RentedItemsToRemove.Count <= 0)
                    continue;

                foreach (var rentalInformationToRemove in characterInfo.RentedItemsToRemove)
                    characterInfo.RentedItems.Remove(rentalInformationToRemove);

                characterInfo.RentedItemsToRemove.Clear();
            }
        }

        public bool ReturnRentalItem(UserItem rentedItem, string ownerName, CharacterInfo rentingCharacterInfo, bool removeNow = true)
        {
            if (rentedItem.RentalInformation == null)
                return false;

            var owner = GetCharacterInfo(ownerName);
            var returnItems = new List<UserItem>();

            foreach (var rentalInformation in owner.RentedItems)
                if (rentalInformation.ItemId == rentedItem.UniqueID)
                    owner.RentedItemsToRemove.Add(rentalInformation);
            
            rentedItem.RentalInformation.BindingFlags = BindMode.None;
            rentedItem.RentalInformation.RentalLocked = true;
            rentedItem.RentalInformation.ExpiryDate = rentedItem.RentalInformation.ExpiryDate.AddDays(1);

            returnItems.Add(rentedItem);

            var mail = new MailInfo(owner.Index, true)
            {
                Sender = rentingCharacterInfo.Name,
                Message = rentedItem.Info.FriendlyName,
                Items = returnItems
            };

            mail.Send();

            if (removeNow)
            {
                foreach (var rentalInformationToRemove in owner.RentedItemsToRemove)
                    owner.RentedItems.Remove(rentalInformationToRemove);

                owner.RentedItemsToRemove.Clear();
            }

            return true;
        }

        private void ClearDailyQuests(CharacterInfo info)
        {
            foreach (var quest in QuestInfoList)
            {
                if (quest.Type != QuestType.Daily) continue;

                for (var i = 0; i < info.CompletedQuests.Count; i++)
                {
                    if (info.CompletedQuests[i] != quest.Index) continue;

                    info.CompletedQuests.RemoveAt(i);
                } 
            }

            info.Player?.GetCompletedQuests();
        }

        public GuildBuffInfo FindGuildBuffInfo(int Id)
        {
            for (var i = 0; i < Settings.Guild_BuffList.Count; i++)
                if (Settings.Guild_BuffList[i].Id == Id)
                    return Settings.Guild_BuffList[i];
            return null;
        }

        public void ClearGameshopLog()
        {
            Main.GameshopLog.Clear();

            for (var i = 0; i < AccountList.Count; i++)
            {
                for (var f = 0; f < AccountList[i].Characters.Count; f++)
                {
                    AccountList[i].Characters[f].GSpurchases.Clear();
                }
            }

            ResetGS = false;
            MessageQueue.Enqueue("Gameshop Purchase Logs Cleared.");
        }

        private readonly int RankCount = 100;

        public int InsertRank(List<RankCharacterInfo> Ranking, RankCharacterInfo NewRank)
        {
            if (Ranking.Count == 0)
            {
                Ranking.Add(NewRank);
                return Ranking.Count;
            }

            for (var i = 0; i < Ranking.Count; i++)
            {
                //if level is lower
                if (Ranking[i].level < NewRank.level)
                {
                    Ranking.Insert(i, NewRank);
                    return i + 1;
                }

                //if exp is lower but level = same
                if (Ranking[i].level == NewRank.level && Ranking[i].Experience < NewRank.Experience)
                {
                    Ranking.Insert(i, NewRank);
                    return i + 1;
                }
            }

            if (Ranking.Count < RankCount)
            {
                Ranking.Add(NewRank);
                return Ranking.Count;
            }

            return 0;
        }

        public bool TryAddRank(List<RankCharacterInfo> Ranking, CharacterInfo info, byte type)
        {
            var NewRank = new RankCharacterInfo() { Name = info.Name, Class = info.Class, Experience = info.Experience, level = info.Level, PlayerId = info.Index, info = info };
            var NewRankIndex = InsertRank(Ranking, NewRank);
            if (NewRankIndex == 0) return false;
            for (var i = NewRankIndex; i < Ranking.Count; i++ )
            {
                SetNewRank(Ranking[i], i + 1, type);
            }
            info.Rank[type] = NewRankIndex;
            return true;
        }

        public int FindRank(List<RankCharacterInfo> Ranking, CharacterInfo info, byte type)
        {
            var startindex = info.Rank[type];
            if (startindex > 0) //if there's a previously known rank then the user can only have gone down in the ranking (or stayed the same)
            {
                for (var i = startindex-1; i < Ranking.Count; i++)
                {
                    if (Ranking[i].Name == info.Name)
                        return i;
                }
                info.Rank[type] = 0;//set the rank to 0 to tell future searches it's not there anymore
            }
            return -1;//index can be 0
        }

        public bool UpdateRank(List<RankCharacterInfo> Ranking, CharacterInfo info, byte type)
        {
            var CurrentRank = FindRank(Ranking, info, type);
            if (CurrentRank == -1) return false;//not in ranking list atm
            
            var NewRank = CurrentRank;
            //next find our updated rank
            for (var i = CurrentRank-1; i >= 0; i-- )
            {
                if (Ranking[i].level > info.Level || Ranking[i].level == info.Level && Ranking[i].Experience > info.Experience) break;
                    NewRank =i;
            }

            Ranking[CurrentRank].level = info.Level;
            Ranking[CurrentRank].Experience = info.Experience;

            if (NewRank < CurrentRank)
            {//if we gained any ranks
                Ranking.Insert(NewRank, Ranking[CurrentRank]);
                Ranking.RemoveAt(CurrentRank + 1);
                for (var i = NewRank + 1; i < Math.Min(Ranking.Count, CurrentRank +1); i++)
                {
                    SetNewRank(Ranking[i], i + 1, type);
                }
            }
            info.Rank[type] = NewRank+1;
            
            return true;
        }

        public void SetNewRank(RankCharacterInfo Rank, int Index, byte type)
        {
            if (!(Rank.info is CharacterInfo Player)) return;
            Player.Rank[type] = Index;
        }

        public void RemoveRank(CharacterInfo info)
        {
            List<RankCharacterInfo> Ranking;
            var Rankindex = -1;
            //first check overall top           
            if (info.Level >= RankBottomLevel[0])
            {
                Ranking = RankTop;
                Rankindex = FindRank(Ranking, info, 0);
                if (Rankindex >= 0)
                {
                    Ranking.RemoveAt(Rankindex);
                    for (var i = Rankindex; i < Ranking.Count(); i++)
                    {
                        SetNewRank(Ranking[i], i, 0);
                    }
                }
            }
            //next class based top
            if (info.Level < RankBottomLevel[(byte) info.Class + 1]) return;
            {
                Ranking = RankTop;
                Rankindex = FindRank(Ranking, info, 1);
                if (Rankindex >= 0)
                {
                    Ranking.RemoveAt(Rankindex);
                    for (var i = Rankindex; i < Ranking.Count(); i++)
                    {
                        SetNewRank(Ranking[i], i, 1);
                    }
                }
            }
        }

        public void CheckRankUpdate(CharacterInfo info)
        {
            List<RankCharacterInfo> Ranking;
            RankCharacterInfo NewRank;
            
            //first check overall top           
            if (info.Level >= RankBottomLevel[0])
            {
                Ranking = RankTop;
                if (!UpdateRank(Ranking, info,0))
                {
                    if (TryAddRank(Ranking, info, 0))
                    {
                        if (Ranking.Count > RankCount)
                        {
                            SetNewRank(Ranking[RankCount], 0, 0);
                            Ranking.RemoveAt(RankCount);

                        }
                    }
                }
                if (Ranking.Count >= RankCount)
                { 
                    NewRank = Ranking[Ranking.Count -1];
                    if (NewRank != null)
                        RankBottomLevel[0] = NewRank.level;
                }
            }
            //now check class top
            if (info.Level >= RankBottomLevel[(byte)info.Class + 1])
            {
                Ranking = RankClass[(byte)info.Class];
                if (!UpdateRank(Ranking, info,1))
                {
                    if (TryAddRank(Ranking, info, 1))
                    {
                        if (Ranking.Count > RankCount)
                        {
                            SetNewRank(Ranking[RankCount], 0, 1);
                            Ranking.RemoveAt(RankCount);
                        }
                    }
                }

                if (Ranking.Count < RankCount) return;
                NewRank = Ranking[Ranking.Count -1];
                if (NewRank != null)
                    RankBottomLevel[(byte)info.Class + 1] = NewRank.level;
            }
        }


        public void ReloadNPCs()
        {
            SaveGoods(true);

            var keys = Scripts.Keys;

            foreach (var key in keys)
            {
                Scripts[key].Load();
            }

            MessageQueue.Enqueue("NPC Scripts reloaded...");
        }

        public void ReloadDrops()
        {
            foreach (var item in MonsterInfoList)
                item.LoadDrops();
            MessageQueue.Enqueue("Drops reloaded...");
        }
    }
}<|MERGE_RESOLUTION|>--- conflicted
+++ resolved
@@ -445,10 +445,7 @@
                 if (GetMonsterInfo(Settings.GeneralMeowMeowMob2, true) == null) return "Cannot start server without mob: " + Settings.GeneralMeowMeowMob2;
                 if (GetMonsterInfo(Settings.GeneralMeowMeowMob3, true) == null) return "Cannot start server without mob: " + Settings.GeneralMeowMeowMob3;
                 if (GetMonsterInfo(Settings.GeneralMeowMeowMob4, true) == null) return "Cannot start server without mob: " + Settings.GeneralMeowMeowMob4;
-<<<<<<< HEAD
-=======
                 if (GetMonsterInfo(Settings.KingHydraxMob, true) == null) return "Cannot start server without mob: " + Settings.KingHydraxMob;
->>>>>>> 694acd5c
 
                 if (GetItemInfo(Settings.RefineOreName) == null) return "Cannot start server without item: " + Settings.RefineOreName;
             }
