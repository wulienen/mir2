--- conflicted
+++ resolved
@@ -155,13 +155,10 @@
                     return new Runaway(info);
                 case 70://custom
                     return new TalkingMonster(info);
-<<<<<<< HEAD
                 case 71://Sabuk Archer
                     return new ConquestArcher(info);
-=======
-                case 71:
+                case 72:
                     return new SabukGate(info);
->>>>>>> f020d083
                 default:
                     return new MonsterObject(info);
             }
