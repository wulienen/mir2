﻿using System;
using System.Collections.Concurrent;
using System.Collections.Generic;
using System.Net.Sockets;
using Server.MirDatabase;
using Server.MirEnvir;
using Server.MirObjects;
using C = ClientPackets;
using S = ServerPackets;

namespace Server.MirNetwork
{
    public enum GameStage { None, Login, Select, Game, Disconnected }

    public class MirConnection
    {
        public readonly int SessionID;
        public readonly string IPAddress;

        public GameStage Stage;

        private TcpClient _client;
        private ConcurrentQueue<Packet> _receiveList;
        private Queue<Packet> _sendList, _retryList;

        private bool _disconnecting;
        public bool Connected;
        public bool Disconnecting
        {
            get { return _disconnecting; }
            set
            {
                if (_disconnecting == value) return;
                _disconnecting = value;
                TimeOutTime = SMain.Envir.Time + 500;
            }
        }
        public readonly long TimeConnected;
        public long TimeDisconnected, TimeOutTime;

        byte[] _rawData = new byte[0];

        public AccountInfo Account;
        public PlayerObject Player;
        public List<ItemInfo> SentItemInfo = new List<ItemInfo>();
        public List<QuestInfo> SentQuestInfo = new List<QuestInfo>();
        public bool StorageSent;


        public MirConnection(int sessionID, TcpClient client)
        {
            SessionID = sessionID;
            IPAddress = client.Client.RemoteEndPoint.ToString().Split(':')[0];

            int connCount = 0;
            for (int i = 0; i < SMain.Envir.Connections.Count; i++)
            {
                MirConnection conn = SMain.Envir.Connections[i];
                if (conn.IPAddress == IPAddress && conn.Connected)
                {
                    connCount++;

                    if (connCount >= 5)
                    {
                        SMain.EnqueueDebugging(IPAddress + ", Maximum connections reached.");
                        conn.SendDisconnect(5);
                    }
                }
            }

            SMain.Enqueue(IPAddress + ", Connected.");

            _client = client;
            _client.NoDelay = true;

            TimeConnected = SMain.Envir.Time;
            TimeOutTime = TimeConnected + Settings.TimeOut;


            _receiveList = new ConcurrentQueue<Packet>();
            _sendList = new Queue<Packet>(new[] { new S.Connected() });
            _retryList = new Queue<Packet>();

            Connected = true;
            BeginReceive();
        }

        private void BeginReceive()
        {
            if (!Connected) return;

            byte[] rawBytes = new byte[8 * 1024];

            try
            {
                _client.Client.BeginReceive(rawBytes, 0, rawBytes.Length, SocketFlags.None, ReceiveData, rawBytes);
            }
            catch
            {
                Disconnecting = true;
            }
        }
        private void ReceiveData(IAsyncResult result)
        {
            if (!Connected) return;

            int dataRead;

            try
            {
                dataRead = _client.Client.EndReceive(result);
            }
            catch
            {
                Disconnecting = true;
                return;
            }

            if (dataRead == 0)
            {
                Disconnecting = true;
                return;
            }

            byte[] rawBytes = result.AsyncState as byte[];

            byte[] temp = _rawData;
            _rawData = new byte[dataRead + temp.Length];
            Buffer.BlockCopy(temp, 0, _rawData, 0, temp.Length);
            Buffer.BlockCopy(rawBytes, 0, _rawData, temp.Length, dataRead);

            Packet p;
            while ((p = Packet.ReceivePacket(_rawData, out _rawData)) != null)
                _receiveList.Enqueue(p);

            BeginReceive();
        }
        private void BeginSend(List<byte> data)
        {
            if (!Connected || data.Count == 0) return;

            //Interlocked.Add(ref Network.Sent, data.Count);

            try
            {
                _client.Client.BeginSend(data.ToArray(), 0, data.Count, SocketFlags.None, SendData, Disconnecting);
            }
            catch
            {
                Disconnecting = true;
            }
        }
        private void SendData(IAsyncResult result)
        {
            try
            {
                _client.Client.EndSend(result);
            }
            catch
            { }
        }
        
        public void Enqueue(Packet p)
        {
            if (_sendList != null && p != null)
                _sendList.Enqueue(p);
        }
        
        public void Process()
        {
            if (_client == null || !_client.Connected)
            {
                Disconnect(20);
                return;
            }

            while (!_receiveList.IsEmpty && !Disconnecting)
            {
                Packet p;
                if (!_receiveList.TryDequeue(out p)) continue;
                TimeOutTime = SMain.Envir.Time + Settings.TimeOut;
                ProcessPacket(p);
            }

            while (_retryList.Count > 0)
                _receiveList.Enqueue(_retryList.Dequeue());

            if (SMain.Envir.Time > TimeOutTime)
            {
                Disconnect(21);
                return;
            }

            if (_sendList == null || _sendList.Count <= 0) return;

            List<byte> data = new List<byte>();
            while (_sendList.Count > 0)
            {
                Packet p = _sendList.Dequeue();
                data.AddRange(p.GetPacketBytes());
            }

            BeginSend(data);
        }
        private void ProcessPacket(Packet p)
        {
            if (p == null || Disconnecting) return;

            switch (p.Index)
            {
                case (short)ClientPacketIds.ClientVersion:
                    ClientVersion((C.ClientVersion) p);
                    break;
                case (short)ClientPacketIds.Disconnect:
                    Disconnect(22);
                    break;
                case (short)ClientPacketIds.KeepAlive: // Keep Alive
                    return;
                case (short)ClientPacketIds.NewAccount:
                    NewAccount((C.NewAccount) p);
                    break;
                case (short)ClientPacketIds.ChangePassword:
                    ChangePassword((C.ChangePassword) p);
                    break;
                case (short)ClientPacketIds.Login:
                    Login((C.Login) p);
                    break;
                case (short)ClientPacketIds.NewCharacter:
                    NewCharacter((C.NewCharacter) p);
                    break;
                case (short)ClientPacketIds.DeleteCharacter:
                    DeleteCharacter((C.DeleteCharacter) p);
                    break;
                case (short)ClientPacketIds.StartGame:
                    StartGame((C.StartGame) p);
                    break;
                case (short)ClientPacketIds.LogOut:
                    LogOut();
                    break;
                case (short)ClientPacketIds.Turn:
                    Turn((C.Turn) p);
                    break;
                case (short)ClientPacketIds.Walk:
                    Walk((C.Walk) p);
                    break;
                case (short)ClientPacketIds.Run:
                    Run((C.Run) p);
                    break;
                case (short)ClientPacketIds.Chat:
                    Chat((C.Chat) p);
                    break;
                case (short)ClientPacketIds.MoveItem:
                    MoveItem((C.MoveItem) p);
                    break;
                case (short)ClientPacketIds.StoreItem:
                    StoreItem((C.StoreItem) p);
                    break;
                case (short)ClientPacketIds.DepositRefineItem:
                    DepositRefineItem((C.DepositRefineItem)p);
                    break;
                case (short)ClientPacketIds.RetrieveRefineItem:
                    RetrieveRefineItem((C.RetrieveRefineItem)p);
                    break;
                case (short)ClientPacketIds.RefineCancel:
                    RefineCancel((C.RefineCancel)p);
                    break;
                case (short)ClientPacketIds.RefineItem:
                    RefineItem((C.RefineItem)p);
                    break;
                case (short)ClientPacketIds.CheckRefine:
                    CheckRefine((C.CheckRefine)p);
                    break;
                case (short)ClientPacketIds.ReplaceWedRing:
                    ReplaceWedRing((C.ReplaceWedRing)p);
                    break;
                case (short)ClientPacketIds.DepositTradeItem:
                    DepositTradeItem((C.DepositTradeItem)p);
                    break;
                case (short)ClientPacketIds.RetrieveTradeItem:
                    RetrieveTradeItem((C.RetrieveTradeItem)p);
                    break;
                case (short)ClientPacketIds.TakeBackItem:
                    TakeBackItem((C.TakeBackItem) p);
                    break;
                case (short)ClientPacketIds.MergeItem:
                    MergeItem((C.MergeItem) p);
                    break;
                case (short)ClientPacketIds.EquipItem:
                    EquipItem((C.EquipItem) p);
                    break;
                case (short)ClientPacketIds.RemoveItem:
                    RemoveItem((C.RemoveItem) p);
                    break;
                case (short)ClientPacketIds.SplitItem:
                    SplitItem((C.SplitItem) p);
                    break;
                case (short)ClientPacketIds.UseItem:
                    UseItem((C.UseItem) p);
                    break;
                case (short)ClientPacketIds.DropItem:
                    DropItem((C.DropItem) p);
                    break;
                case (short)ClientPacketIds.DropGold:
                    DropGold((C.DropGold) p);
                    break;
                case (short)ClientPacketIds.PickUp:
                    PickUp();
                    break;
                case (short)ClientPacketIds.Inspect:
                    Inspect((C.Inspect)p);
                    break;
                case (short)ClientPacketIds.ChangeAMode:
                    ChangeAMode((C.ChangeAMode)p);
                    break;
                case (short)ClientPacketIds.ChangePMode:
                    ChangePMode((C.ChangePMode)p);
                    break;
                case (short)ClientPacketIds.ChangeTrade:
                    ChangeTrade((C.ChangeTrade)p);
                    break;
                case (short)ClientPacketIds.Attack:
                    Attack((C.Attack)p);
                    break;
                case (short)ClientPacketIds.RangeAttack:
                    RangeAttack((C.RangeAttack)p);
                    break;
                case (short)ClientPacketIds.Harvest:
                    Harvest((C.Harvest)p);
                    break;
                case (short)ClientPacketIds.CallNPC:
                    CallNPC((C.CallNPC)p);
                    break;
                case (short)ClientPacketIds.BuyItem:
                    BuyItem((C.BuyItem)p);
                    break;
                case (short)ClientPacketIds.SellItem:
                    SellItem((C.SellItem)p);
                    break;
                case (short)ClientPacketIds.RepairItem:
                    RepairItem((C.RepairItem)p);
                    break;
                case (short)ClientPacketIds.BuyItemBack:
                    BuyItemBack((C.BuyItemBack)p);
                    break;
                case (short)ClientPacketIds.SRepairItem:
                    SRepairItem((C.SRepairItem)p);
                    break;
                case (short)ClientPacketIds.MagicKey:
                    MagicKey((C.MagicKey)p);
                    break;
                case (short)ClientPacketIds.Magic:
                    Magic((C.Magic)p);
                    break;
                case (short)ClientPacketIds.SwitchGroup:
                    SwitchGroup((C.SwitchGroup)p);
                    return;
                case (short)ClientPacketIds.AddMember:
                    AddMember((C.AddMember)p);
                    return;
                case (short)ClientPacketIds.DellMember:
                    DelMember((C.DelMember)p);
                    return;
                case (short)ClientPacketIds.GroupInvite:
                    GroupInvite((C.GroupInvite)p);
                    return;
                case (short)ClientPacketIds.TownRevive:
                    TownRevive();
                    return;
                case (short)ClientPacketIds.SpellToggle:
                    SpellToggle((C.SpellToggle)p);
                    return;
                case (short)ClientPacketIds.ConsignItem:
                    ConsignItem((C.ConsignItem)p);
                    return;
                case (short)ClientPacketIds.MarketSearch:
                    MarketSearch((C.MarketSearch)p);
                    return;
                case (short)ClientPacketIds.MarketRefresh:
                    MarketRefresh();
                    return;
                case (short)ClientPacketIds.MarketPage:
                    MarketPage((C.MarketPage) p);
                    return;
                case (short)ClientPacketIds.MarketBuy:
                    MarketBuy((C.MarketBuy)p);
                    return;
                case (short)ClientPacketIds.MarketGetBack:
                    MarketGetBack((C.MarketGetBack)p);
                    return;
                case (short)ClientPacketIds.RequestUserName:
                    RequestUserName((C.RequestUserName)p);
                    return;
                case (short)ClientPacketIds.RequestChatItem:
                    RequestChatItem((C.RequestChatItem)p);
                    return;
                case (short)ClientPacketIds.EditGuildMember:
                    EditGuildMember((C.EditGuildMember)p);
                    return;
                case (short)ClientPacketIds.EditGuildNotice:
                    EditGuildNotice((C.EditGuildNotice)p);
                    return;
                case (short)ClientPacketIds.GuildInvite:
                    GuildInvite((C.GuildInvite)p);
                    return;
                case (short)ClientPacketIds.RequestGuildInfo:
                    RequestGuildInfo((C.RequestGuildInfo)p);
                    return;
                case (short)ClientPacketIds.GuildNameReturn:
                    GuildNameReturn((C.GuildNameReturn)p);
                    return;
                case (short)ClientPacketIds.GuildStorageGoldChange:
                    GuildStorageGoldChange((C.GuildStorageGoldChange)p);
                    return;
                case (short)ClientPacketIds.GuildStorageItemChange:
                    GuildStorageItemChange((C.GuildStorageItemChange)p);
                    return;
                case (short)ClientPacketIds.GuildWarReturn:
                    GuildWarReturn((C.GuildWarReturn)p);
                    return;
                case (short)ClientPacketIds.MarriageRequest:
                    MarriageRequest((C.MarriageRequest)p);
                    return;
                case (short)ClientPacketIds.MarriageReply:
                    MarriageReply((C.MarriageReply)p);
                    return;
                case (short)ClientPacketIds.ChangeMarriage:
                    ChangeMarriage((C.ChangeMarriage)p);
                    return;
                case (short)ClientPacketIds.DivorceRequest:
                    DivorceRequest((C.DivorceRequest)p);
                    return;
                case (short)ClientPacketIds.DivorceReply:
                    DivorceReply((C.DivorceReply)p);
                    return;
                case (short)ClientPacketIds.AddMentor:
                    AddMentor((C.AddMentor)p);
                    return;
                case (short)ClientPacketIds.MentorReply:
                    MentorReply((C.MentorReply)p);
                    return;
                case (short)ClientPacketIds.AllowMentor:
                    AllowMentor((C.AllowMentor)p);
                    return;
                case (short)ClientPacketIds.CancelMentor:
                    CancelMentor((C.CancelMentor)p);
                    return;
                case (short)ClientPacketIds.TradeRequest:
                    TradeRequest((C.TradeRequest)p);
                    return;
                case (short)ClientPacketIds.TradeGold:
                    TradeGold((C.TradeGold)p);
                    return;
                case (short)ClientPacketIds.TradeReply:
                    TradeReply((C.TradeReply)p);
                    return;
                case (short)ClientPacketIds.TradeConfirm:
                    TradeConfirm((C.TradeConfirm)p);
                    return;
                case (short)ClientPacketIds.TradeCancel:
                    TradeCancel((C.TradeCancel)p);
                    return;
                case (short)ClientPacketIds.EquipSlotItem:
                    EquipSlotItem((C.EquipSlotItem)p);
                    break;
                case (short)ClientPacketIds.FishingCast:
                    FishingCast((C.FishingCast)p);
                    break;
                case (short)ClientPacketIds.FishingChangeAutocast:
                    FishingChangeAutocast((C.FishingChangeAutocast)p);
                    break;
                case (short)ClientPacketIds.AcceptQuest:
                    AcceptQuest((C.AcceptQuest)p);
                    break;
                case (short)ClientPacketIds.FinishQuest:
                    FinishQuest((C.FinishQuest)p);
                    break;
                case (short)ClientPacketIds.AbandonQuest:
                    AbandonQuest((C.AbandonQuest)p);
                    break;
                case (short)ClientPacketIds.ShareQuest:
                    ShareQuest((C.ShareQuest)p);
                    break;
                case (short)ClientPacketIds.AcceptReincarnation:
                    AcceptReincarnation();
                    break;
                case (short)ClientPacketIds.CancelReincarnation:
                     CancelReincarnation();
                    break;
                case (short)ClientPacketIds.CombineItem:
                    CombineItem((C.CombineItem)p);
                    break;
                case (short)ClientPacketIds.SetConcentration:
                    SetConcentration((C.SetConcentration)p);
                    break;
                case (short)ClientPacketIds.AwakeningNeedMaterials:
                    AwakeningNeedMaterials((C.AwakeningNeedMaterials)p);
                    break;
                case (short)ClientPacketIds.AwakeningLockedItem:
                    Enqueue(new S.AwakeningLockedItem { UniqueID = ((C.AwakeningLockedItem)p).UniqueID, Locked = ((C.AwakeningLockedItem)p).Locked });
                    break;
                case (short)ClientPacketIds.Awakening:
                    Awakening((C.Awakening)p);
                    break;
                case (short)ClientPacketIds.DisassembleItem:
                    DisassembleItem((C.DisassembleItem)p);
                    break;
                case (short)ClientPacketIds.DowngradeAwakening:
                    DowngradeAwakening((C.DowngradeAwakening)p);
                    break;
                case (short)ClientPacketIds.ResetAddedItem:
                    ResetAddedItem((C.ResetAddedItem)p);
                    break;
                case (short)ClientPacketIds.SendMail:
                    SendMail((C.SendMail)p);
                    break;
                case (short)ClientPacketIds.ReadMail:
                    ReadMail((C.ReadMail)p);
                    break;
                case (short)ClientPacketIds.CollectParcel:
                    CollectParcel((C.CollectParcel)p);
                    break;
                case (short)ClientPacketIds.DeleteMail:
                    DeleteMail((C.DeleteMail)p);
                    break;
                case (short)ClientPacketIds.LockMail:
                    LockMail((C.LockMail)p);
                    break;
                case (short)ClientPacketIds.MailLockedItem:
                    Enqueue(new S.MailLockedItem { UniqueID = ((C.MailLockedItem)p).UniqueID, Locked = ((C.MailLockedItem)p).Locked });
                    break;
                case (short)ClientPacketIds.MailCost:
                    MailCost((C.MailCost)p);
                    break;
                case (short)ClientPacketIds.UpdateIntelligentCreature://IntelligentCreature
                    UpdateIntelligentCreature((C.UpdateIntelligentCreature)p);
                    break;
                case (short)ClientPacketIds.IntelligentCreaturePickup://IntelligentCreature
                    IntelligentCreaturePickup((C.IntelligentCreaturePickup)p);
                    break;
                case (short)ClientPacketIds.AddFriend:
                    AddFriend((C.AddFriend)p);
                    break;
                case (short)ClientPacketIds.RemoveFriend:
                    RemoveFriend((C.RemoveFriend)p);
                    break;
                case (short)ClientPacketIds.RefreshFriends:
                    {
                        if (Stage != GameStage.Game) return;
                        Player.GetFriends();
                        break;
                    }
                case (short)ClientPacketIds.AddMemo:
                    AddMemo((C.AddMemo)p);
                    break;
                case (short)ClientPacketIds.GuildBuffUpdate:
                    GuildBuffUpdate((C.GuildBuffUpdate)p);
                    break;
<<<<<<< HEAD
                case (short)ClientPacketIds.GameshopBuy:
                    GameshopBuy((C.GameshopBuy)p);
                    return;
=======
                case (short)ClientPacketIds.NPCConfirmInput:
                    NPCConfirmInput((C.NPCConfirmInput)p);
                    break;
>>>>>>> 0e51eadf
                default:
                    throw new NotImplementedException();
            }
        }

        public void SoftDisconnect(byte reason)
        {
            Stage = GameStage.Disconnected;
            TimeDisconnected = SMain.Envir.Time;
            
            lock (Envir.AccountLock)
            {
                if (Player != null)
                    Player.StopGame(reason);

                if (Account != null && Account.Connection == this)
                    Account.Connection = null;
            }

            Account = null;
        }
        public void Disconnect(byte reason)
        {
            if (!Connected) return;

            Connected = false;
            Stage = GameStage.Disconnected;
            TimeDisconnected = SMain.Envir.Time;

            lock (SMain.Envir.Connections)
                SMain.Envir.Connections.Remove(this);

            lock (Envir.AccountLock)
            {
                if (Player != null)
                    Player.StopGame(reason);

                if (Account != null && Account.Connection == this)
                    Account.Connection = null;

            }

            Account = null;

            _sendList = null;
            _receiveList = null;
            _retryList = null;
            _rawData = null;

            if (_client != null) _client.Client.Dispose();
            _client = null;
        }
        public void SendDisconnect(byte reason)
        {
            if (!Connected)
            {
                Disconnecting = true;
                SoftDisconnect(reason);
                return;
            }
            
            Disconnecting = true;

            List<byte> data = new List<byte>();

            data.AddRange(new S.Disconnect { Reason = reason }.GetPacketBytes());

            BeginSend(data);
            SoftDisconnect(reason);
        }

        private void ClientVersion(C.ClientVersion p)
        {
            if (Stage != GameStage.None) return;

            if (Settings.CheckVersion)
                if (!Functions.CompareBytes(Settings.VersionHash, p.VersionHash))
                {
                    Disconnecting = true;

                    List<byte> data = new List<byte>();

                    data.AddRange(new S.ClientVersion {Result = 0}.GetPacketBytes());

                    BeginSend(data);
                    SoftDisconnect(10);
                    SMain.Enqueue(SessionID + ", Disconnnected - Wrong Client Version.");
                    return;
                }

            SMain.Enqueue(SessionID + ", " + IPAddress + ", Client version matched.");
            Enqueue(new S.ClientVersion { Result = 1 });

            Stage = GameStage.Login;
        }
        private void NewAccount(C.NewAccount p)
        {
            if (Stage != GameStage.Login) return;

            SMain.Enqueue(SessionID + ", " + IPAddress + ", New account being created.");
            SMain.Envir.NewAccount(p, this);
        }
        private void ChangePassword(C.ChangePassword p)
        {
            if (Stage != GameStage.Login) return;

            SMain.Enqueue(SessionID + ", " + IPAddress + ", Password being changed.");
            SMain.Envir.ChangePassword(p, this);
        }
        private void Login(C.Login p)
        {
            if (Stage != GameStage.Login) return;

            SMain.Enqueue(SessionID + ", " + IPAddress + ", User logging in.");
            SMain.Envir.Login(p, this);
        }
        private void NewCharacter(C.NewCharacter p)
        {
            if (Stage != GameStage.Select) return;

            SMain.Envir.NewCharacter(p, this);
        }
        private void DeleteCharacter(C.DeleteCharacter p)
        {
            if (Stage != GameStage.Select) return;
            
            if (!Settings.AllowDeleteCharacter)
            {
                Enqueue(new S.DeleteCharacter { Result = 0 });
                return;
            }

            CharacterInfo temp = null;
            

            for (int i = 0; i < Account.Characters.Count; i++)
			{
			    if (Account.Characters[i].Index != p.CharacterIndex) continue;

			    temp = Account.Characters[i];
			    break;
			}

            if (temp == null)
            {
                Enqueue(new S.DeleteCharacter { Result = 1 });
                return;
            }

            temp.Deleted = true;
            temp.DeleteDate = SMain.Envir.Now;
            Enqueue(new S.DeleteCharacterSuccess { CharacterIndex = temp.Index });
        }
        private void StartGame(C.StartGame p)
        {
            if (Stage != GameStage.Select) return;

            if (!Settings.AllowStartGame && (Account == null || (Account != null && !Account.AdminAccount)))
            {
                Enqueue(new S.StartGame { Result = 0 });
                return;
            }

            if (Account == null)
            {
                Enqueue(new S.StartGame { Result = 1 });
                return;
            }


            CharacterInfo info = null;

            for (int i = 0; i < Account.Characters.Count; i++)
            {
                if (Account.Characters[i].Index != p.CharacterIndex) continue;

                info = Account.Characters[i];
                break;
            }
            if (info == null)
            {
                Enqueue(new S.StartGame { Result = 2 });
                return;
            }

            if (info.Banned)
            {
                if (info.ExpiryDate > DateTime.Now)
                {
                    Enqueue(new S.StartGameBanned { Reason = info.BanReason, ExpiryDate = info.ExpiryDate });
                    return;
                }
                info.Banned = false;
            }
            info.BanReason = string.Empty;
            info.ExpiryDate = DateTime.MinValue;

            long delay = (long) (SMain.Envir.Now - info.LastDate).TotalMilliseconds;


            //if (delay < Settings.RelogDelay)
            //{
            //    Enqueue(new S.StartGameDelay { Milliseconds = Settings.RelogDelay - delay });
            //    return;
            //}

            Player = new PlayerObject(info, this);
            Player.StartGame();
        }

        public void LogOut()
        {
            if (Stage != GameStage.Game) return;

            if (SMain.Envir.Time < Player.LogTime)
            {
                Enqueue(new S.LogOutFailed());
                return;
            }

            Player.StopGame(23);

            Stage = GameStage.Select;
            Player = null;

            Enqueue(new S.LogOutSuccess { Characters = Account.GetSelectInfo() });
        }

        private void Turn(C.Turn p)
        {
            if (Stage != GameStage.Game) return;

            if (Player.ActionTime > SMain.Envir.Time)
                _retryList.Enqueue(p);
            else
                Player.Turn(p.Direction);
        }
        private void Walk(C.Walk p)
        {
            if (Stage != GameStage.Game) return;

            if (Player.ActionTime > SMain.Envir.Time)
                _retryList.Enqueue(p);
            else
                Player.Walk(p.Direction);
        }
        private void Run(C.Run p)
        {
            if (Stage != GameStage.Game) return;

            if (Player.ActionTime > SMain.Envir.Time)
                _retryList.Enqueue(p);
            else
                Player.Run(p.Direction);
        }
        
        private void Chat(C.Chat p)
        {
            if (p.Message.Length > Globals.MaxChatLength)
            {
                SendDisconnect(2);
                return;
            }

            if (Stage != GameStage.Game) return;

            Player.Chat(p.Message);
        }

        private void MoveItem(C.MoveItem p)
        {
            if (Stage != GameStage.Game) return;

            Player.MoveItem(p.Grid, p.From, p.To);
        }
        private void StoreItem(C.StoreItem p)
        {
            if (Stage != GameStage.Game) return;

            Player.StoreItem(p.From, p.To);
        }

        private void DepositRefineItem(C.DepositRefineItem p)
        {
            if (Stage != GameStage.Game) return;

            Player.DepositRefineItem(p.From, p.To);
        }

        private void RetrieveRefineItem(C.RetrieveRefineItem p)
        {
            if (Stage != GameStage.Game) return;

            Player.RetrieveRefineItem(p.From, p.To);
        }

        private void RefineCancel(C.RefineCancel p)
        {
            if (Stage != GameStage.Game) return;

            Player.RefineCancel();
        }

        private void RefineItem(C.RefineItem p)
        {
            if (Stage != GameStage.Game) return;

            Player.RefineItem(p.UniqueID);
        }

        private void CheckRefine(C.CheckRefine p)
        {
            if (Stage != GameStage.Game) return;

            Player.CheckRefine(p.UniqueID);
        }

        private void ReplaceWedRing(C.ReplaceWedRing p)
        {
            if (Stage != GameStage.Game) return;

            Player.ReplaceWeddingRing(p.UniqueID);
        }

        private void DepositTradeItem(C.DepositTradeItem p)
        {
            if (Stage != GameStage.Game) return;

            Player.DepositTradeItem(p.From, p.To);
        }
        
        private void RetrieveTradeItem(C.RetrieveTradeItem p)
        {
            if (Stage != GameStage.Game) return;

            Player.RetrieveTradeItem(p.From, p.To);
        }
        private void TakeBackItem(C.TakeBackItem p)
        {
            if (Stage != GameStage.Game) return;

            Player.TakeBackItem(p.From, p.To);
        }
        private void MergeItem(C.MergeItem p)
        {
            if (Stage != GameStage.Game) return;

            Player.MergeItem(p.GridFrom, p.GridTo, p.IDFrom, p.IDTo);
        }
        private void EquipItem(C.EquipItem p)
        {
            if (Stage != GameStage.Game) return;

            Player.EquipItem(p.Grid, p.UniqueID, p.To);
        }
        private void RemoveItem(C.RemoveItem p)
        {
            if (Stage != GameStage.Game) return;

            Player.RemoveItem(p.Grid, p.UniqueID, p.To);
        }
        private void SplitItem(C.SplitItem p)
        {
            if (Stage != GameStage.Game) return;

            Player.SplitItem(p.Grid, p.UniqueID, p.Count);
        }
        private void UseItem(C.UseItem p)
        {
            if (Stage != GameStage.Game) return;

            Player.UseItem(p.UniqueID);
        }
        private void DropItem(C.DropItem p)
        {
            if (Stage != GameStage.Game) return;

            Player.DropItem(p.UniqueID, p.Count);
        }
        private void DropGold(C.DropGold p)
        {
            if (Stage != GameStage.Game) return;

            Player.DropGold(p.Amount);
        }
        private void PickUp()
        {
            if (Stage != GameStage.Game) return;

            Player.PickUp();
        }
        private void Inspect(C.Inspect p)
        {
            if (Stage != GameStage.Game) return;


            Player.Inspect(p.ObjectID);
        }
        private void ChangeAMode(C.ChangeAMode p)
        {
            if (Stage != GameStage.Game) return;

            Player.AMode = p.Mode;

            Enqueue(new S.ChangeAMode {Mode = Player.AMode});
        }
        private void ChangePMode(C.ChangePMode p)
        {
            if (Stage != GameStage.Game) return;
            if (Player.Class != MirClass.Wizard && Player.Class != MirClass.Taoist && Player.Pets.Count == 0)
                return;

            Player.PMode = p.Mode;

            Enqueue(new S.ChangePMode { Mode = Player.PMode });
        }
        private void ChangeTrade(C.ChangeTrade p)
        {
            if (Stage != GameStage.Game) return;

            Player.AllowTrade = p.AllowTrade;
        }
        private void Attack(C.Attack p)
        {
            if (Stage != GameStage.Game) return;

            if (!Player.Dead && (Player.ActionTime > SMain.Envir.Time || Player.AttackTime > SMain.Envir.Time))
                _retryList.Enqueue(p);
            else
                Player.Attack(p.Direction, p.Spell);
        }
        private void RangeAttack(C.RangeAttack p)
        {
            if (Stage != GameStage.Game) return;

            if (!Player.Dead && (Player.ActionTime > SMain.Envir.Time || Player.AttackTime > SMain.Envir.Time))
                _retryList.Enqueue(p);
            else
                Player.RangeAttack(p.Direction, p.TargetLocation, p.TargetID);
        }
        private void Harvest(C.Harvest p)
        {
            if (Stage != GameStage.Game) return;

            if (!Player.Dead && Player.ActionTime > SMain.Envir.Time)
                _retryList.Enqueue(p);
            else
                Player.Harvest(p.Direction);
        }

        private void CallNPC(C.CallNPC p)
        {
            if (Stage != GameStage.Game) return;

            //if (p.ObjectID == Player.DefaultNPC.ObjectID)
            //    Player.CallDefaultNPC(p.Type);
            //else
            Player.CallNPC(p.ObjectID, p.Key);
        }
        private void BuyItem(C.BuyItem p)
        {
            if (Stage != GameStage.Game) return;

            Player.BuyItem(p.ItemIndex, p.Count);
        }
        private void SellItem(C.SellItem p)
        {
            if (Stage != GameStage.Game) return;

            Player.SellItem(p.UniqueID, p.Count);
        }
        private void RepairItem(C.RepairItem p)
        {
            if (Stage != GameStage.Game) return;

            Player.RepairItem(p.UniqueID);
        }
        private void BuyItemBack(C.BuyItemBack p)
        {
            if (Stage != GameStage.Game) return;

           // Player.BuyItemBack(p.UniqueID, p.Count);
        }
        private void SRepairItem(C.SRepairItem p)
        {
            if (Stage != GameStage.Game) return;

            Player.RepairItem(p.UniqueID, true);
        }
        private void MagicKey(C.MagicKey p)
        {
            if (Stage != GameStage.Game) return;

            for (int i = 0; i < Player.Info.Magics.Count; i++)
            {
                UserMagic magic = Player.Info.Magics[i];
                if (magic.Spell != p.Spell)
                {
                    if (magic.Key == p.Key)
                        magic.Key = 0;
                    continue;
                }

                magic.Key = p.Key;
            }
        }
        private void Magic(C.Magic p)
        {
            if (Stage != GameStage.Game) return;

            if (!Player.Dead && (Player.ActionTime > SMain.Envir.Time || Player.SpellTime > SMain.Envir.Time))
                _retryList.Enqueue(p);
            else
                Player.Magic(p.Spell, p.Direction, p.TargetID, p.Location);
        }

        private void SwitchGroup(C.SwitchGroup p)
        {
            if (Stage != GameStage.Game) return;

            Player.SwitchGroup(p.AllowGroup);
        }
        private void AddMember(C.AddMember p)
        {
            if (Stage != GameStage.Game) return;

            Player.AddMember(p.Name);
        }
        private void DelMember(C.DelMember p)
        {
            if (Stage != GameStage.Game) return;

            Player.DelMember(p.Name);
        }
        private void GroupInvite(C.GroupInvite p)
        {
            if (Stage != GameStage.Game) return;

            Player.GroupInvite(p.AcceptInvite);
        }

        private void TownRevive()
        {
            if (Stage != GameStage.Game) return;

            Player.TownRevive();
        }

        private void SpellToggle(C.SpellToggle p)
        {
            if (Stage != GameStage.Game) return;

            Player.SpellToggle(p.Spell, p.CanUse);
        }
        private void ConsignItem(C.ConsignItem p)
        {
            if (Stage != GameStage.Game) return;

            Player.ConsignItem(p.UniqueID, p.Price);
        }
        private void MarketSearch(C.MarketSearch p)
        {
            if (Stage != GameStage.Game) return;

            Player.MarketSearch(p.Match);
        }
        private void MarketRefresh()
        {
            if (Stage != GameStage.Game) return;

            Player.MarketRefresh();
        }

        private void MarketPage(C.MarketPage p)
        {
            if (Stage != GameStage.Game) return;

            Player.MarketPage(p.Page);
        }
        private void MarketBuy(C.MarketBuy p)
        {
            if (Stage != GameStage.Game) return;

            Player.MarketBuy(p.AuctionID);
        }
        private void MarketGetBack(C.MarketGetBack p)
        {
            if (Stage != GameStage.Game) return;

            Player.MarketGetBack(p.AuctionID);
        }
        private void RequestUserName(C.RequestUserName p)
        {
            if (Stage != GameStage.Game) return;

            Player.RequestUserName(p.UserID);
        }
        private void RequestChatItem(C.RequestChatItem p)
        {
            if (Stage != GameStage.Game) return;

            Player.RequestChatItem(p.ChatItemID);
        }
        private void EditGuildMember(C.EditGuildMember p)
        {
            if (Stage != GameStage.Game) return;
            Player.EditGuildMember(p.Name,p.RankName,p.RankIndex,p.ChangeType);
        }
        private void EditGuildNotice(C.EditGuildNotice p)
        {
            if (Stage != GameStage.Game) return;
            Player.EditGuildNotice(p.notice);
        }
        private void GuildInvite(C.GuildInvite p)
        {
            if (Stage != GameStage.Game) return;

            Player.GuildInvite(p.AcceptInvite);
        }
        private void RequestGuildInfo(C.RequestGuildInfo p)
        {
            if (Stage != GameStage.Game) return;
            Player.RequestGuildInfo(p.Type);
        }
        private void GuildNameReturn(C.GuildNameReturn p)
        {
            if (Stage != GameStage.Game) return;
            Player.GuildNameReturn(p.Name);
        }
        private void GuildStorageGoldChange(C.GuildStorageGoldChange p)
        {
            if (Stage != GameStage.Game) return;
            Player.GuildStorageGoldChange(p.Type, p.Amount);
        }
        private void GuildStorageItemChange(C.GuildStorageItemChange p)
        {
            if (Stage != GameStage.Game) return;
            Player.GuildStorageItemChange(p.Type, p.From, p.To);
        }
        private void GuildWarReturn(C.GuildWarReturn p)
        {
            if (Stage != GameStage.Game) return;
            Player.GuildWarReturn(p.Name);
        }


        private void MarriageRequest(C.MarriageRequest p)
        {
            if (Stage != GameStage.Game) return;

            Player.MarriageRequest();
        }

        private void MarriageReply(C.MarriageReply p)
        {
            if (Stage != GameStage.Game) return;

            Player.MarriageReply(p.AcceptInvite);
        }

        private void ChangeMarriage(C.ChangeMarriage p)
        {
            if (Stage != GameStage.Game) return;

            if (Player.Info.Married == 0)
            {
                Player.AllowMarriage = !Player.AllowMarriage;
                if (Player.AllowMarriage)
                    Player.ReceiveChat("You're now allowing marriage requests.", ChatType.Hint);
                else
                    Player.ReceiveChat("You're now blocking marriage requests.", ChatType.Hint);
            }
            else
            {
                Player.AllowLoverRecall = !Player.AllowLoverRecall;
                if (Player.AllowLoverRecall)
                    Player.ReceiveChat("You're now allowing recall from lover.", ChatType.Hint);
                else
                    Player.ReceiveChat("You're now blocking recall from lover.", ChatType.Hint);
            }
        }

        private void DivorceRequest(C.DivorceRequest p)
        {
            if (Stage != GameStage.Game) return;

            Player.DivorceRequest();
        }

        private void DivorceReply(C.DivorceReply p)
        {
            if (Stage != GameStage.Game) return;

            Player.DivorceReply(p.AcceptInvite);
        }

        private void AddMentor(C.AddMentor p)
        {
            if (Stage != GameStage.Game) return;

            Player.AddMentor(p.Name);
        }

        private void MentorReply(C.MentorReply p)
        {
            if (Stage != GameStage.Game) return;

            Player.MentorReply(p.AcceptInvite);
        }

        private void AllowMentor(C.AllowMentor p)
        {
            if (Stage != GameStage.Game) return;

                Player.AllowMentor = !Player.AllowMentor;
                if (Player.AllowMentor)
                    Player.ReceiveChat("You're now allowing mentor requests.", ChatType.Hint);
                else
                    Player.ReceiveChat("You're now blocking mentor requests.", ChatType.Hint);
        }

        private void CancelMentor(C.CancelMentor p)
        {
            if (Stage != GameStage.Game) return;

            Player.MentorBreak(true);
        }

        private void TradeRequest(C.TradeRequest p)
        {
            if (Stage != GameStage.Game) return;

            Player.TradeRequest();
        }
        private void TradeGold(C.TradeGold p)
        {
            if (Stage != GameStage.Game) return;

            Player.TradeGold(p.Amount);
        }
        private void TradeReply(C.TradeReply p)
        {
            if (Stage != GameStage.Game) return;

            Player.TradeReply(p.AcceptInvite);
        }
        private void TradeConfirm(C.TradeConfirm p)
        {
            if (Stage != GameStage.Game) return;

            Player.TradeConfirm(p.Locked);
        }
        private void TradeCancel(C.TradeCancel p)
        {
            if (Stage != GameStage.Game) return;

            Player.TradeCancel();
        }
        private void EquipSlotItem(C.EquipSlotItem p)
        {
            if (Stage != GameStage.Game) return;

            Player.EquipSlotItem(p.Grid, p.UniqueID, p.To, p.GridTo);
        }

        private void FishingCast(C.FishingCast p)
        {
            if (Stage != GameStage.Game) return;

            Player.FishingCast(p.CastOut, true);
        }

        private void FishingChangeAutocast(C.FishingChangeAutocast p)
        {
            if (Stage != GameStage.Game) return;

            Player.FishingChangeAutocast(p.AutoCast);
        }

        private void AcceptQuest(C.AcceptQuest p)
        {
            if (Stage != GameStage.Game) return;

            Player.AcceptQuest(p.QuestIndex); //p.NPCIndex,
        }

        private void FinishQuest(C.FinishQuest p)
        {
            if (Stage != GameStage.Game) return;

            Player.FinishQuest(p.QuestIndex, p.SelectedItemIndex);
        }

        private void AbandonQuest(C.AbandonQuest p)
        {
            if (Stage != GameStage.Game) return;

            Player.AbandonQuest(p.QuestIndex);
        }

        private void ShareQuest(C.ShareQuest p)
        {
            if (Stage != GameStage.Game) return;

            Player.ShareQuest(p.QuestIndex);
        }

        private void AcceptReincarnation()
        {
            if (Stage != GameStage.Game) return;

            if (Player.ReincarnationHost != null && Player.ReincarnationHost.ReincarnationReady)
            {
                Player.Revive((uint)Player.MaxHP / 2, true);
                Player.ReincarnationHost = null;
                return;
            }

            Player.ReceiveChat("Reincarnation failed", ChatType.System);
        }

        private void CancelReincarnation()
        {
            if (Stage != GameStage.Game) return;
            Player.ReincarnationExpireTime = SMain.Envir.Time;

        }

        private void CombineItem(C.CombineItem p)
        {
            if (Stage != GameStage.Game) return;

            Player.CombineItem(p.IDFrom, p.IDTo);
        }

        private void SetConcentration(C.SetConcentration p)
        {
            if (Stage != GameStage.Game) return;

            Player.ConcentrateInterrupted = p.Interrupted;
        }

        private void Awakening(C.Awakening p)
        {
            if (Stage != GameStage.Game) return;

            Player.Awakening(p.UniqueID, p.Type);
        }

        private void AwakeningNeedMaterials(C.AwakeningNeedMaterials p)
        {
            if (Stage != GameStage.Game) return;

            Player.AwakeningNeedMaterials(p.UniqueID, p.Type);
        }

        private void DisassembleItem(C.DisassembleItem p)
        {
            if (Stage != GameStage.Game) return;

            Player.DisassembleItem(p.UniqueID);
        }

        private void DowngradeAwakening(C.DowngradeAwakening p)
        {
            if (Stage != GameStage.Game) return;

            Player.DowngradeAwakening(p.UniqueID);
        }

        private void ResetAddedItem(C.ResetAddedItem p)
        {
            if (Stage != GameStage.Game) return;

            Player.ResetAddedItem(p.UniqueID);
        }

        public void SendMail(C.SendMail p)
        {
            if (Stage != GameStage.Game) return;

            if (p.Gold > 0 || p.ItemsIdx.Length > 0)
            {
                Player.SendMail(p.Name, p.Message, p.Gold, p.ItemsIdx, p.Stamped);
            }
            else
            {
                Player.SendMail(p.Name, p.Message);
            }
        }

        public void ReadMail(C.ReadMail p)
        {
            if (Stage != GameStage.Game) return;

            Player.ReadMail(p.MailID);
        }

        public void CollectParcel(C.CollectParcel p)
        {
            if (Stage != GameStage.Game) return;

            Player.CollectMail(p.MailID);
        }

        public void DeleteMail(C.DeleteMail p)
        {
            if (Stage != GameStage.Game) return;

            Player.DeleteMail(p.MailID);
        }

        public void LockMail(C.LockMail p)
        {
            if (Stage != GameStage.Game) return;

            Player.LockMail(p.MailID, p.Lock);
        }

        public void MailCost(C.MailCost p)
        {
            if (Stage != GameStage.Game) return;

            uint cost = Player.GetMailCost(p.ItemsIdx, p.Gold, p.Stamped);

            Enqueue(new S.MailCost { Cost = cost });
        }

        private void UpdateIntelligentCreature(C.UpdateIntelligentCreature p)//IntelligentCreature
        {
            if (Stage != GameStage.Game) return;

            ClientIntelligentCreature petUpdate = p.Creature;
            if (petUpdate == null) return;

            if (p.ReleaseMe)
            {
                Player.ReleaseIntelligentCreature(petUpdate.PetType);
                return;
            }
            else if (p.SummonMe)
            {
                Player.SummonIntelligentCreature(petUpdate.PetType);
                return;
            }
            else if (p.UnSummonMe)
            {
                Player.UnSummonIntelligentCreature(petUpdate.PetType);
                return;
            }
            else
            {
                //Update the creature info
                for (int i = 0; i < Player.Info.IntelligentCreatures.Count; i++)
                {
                    if (Player.Info.IntelligentCreatures[i].PetType == petUpdate.PetType)
                    {
                        Player.Info.IntelligentCreatures[i].CustomName = petUpdate.CustomName;
                        Player.Info.IntelligentCreatures[i].SlotIndex = petUpdate.SlotIndex;
                        Player.Info.IntelligentCreatures[i].Filter = petUpdate.Filter;
                        Player.Info.IntelligentCreatures[i].petMode = petUpdate.petMode;
                    }
                    else continue;
                }

                if (Player.CreatureSummoned)
                {
                    if (Player.SummonedCreatureType == petUpdate.PetType)
                        Player.UpdateSummonedCreature(petUpdate.PetType);
                }
            }
        }

        private void IntelligentCreaturePickup(C.IntelligentCreaturePickup p)//IntelligentCreature
        {
            if (Stage != GameStage.Game) return;

            Player.IntelligentCreaturePickup(p.MouseMode, p.Location);
        }

        private void AddFriend(C.AddFriend p)
        {
            if (Stage != GameStage.Game) return;

            Player.AddFriend(p.Name, p.Blocked);
        }

        private void RemoveFriend(C.RemoveFriend p)
        {
            if (Stage != GameStage.Game) return;

            Player.RemoveFriend(p.CharacterIndex);
        }

        private void AddMemo(C.AddMemo p)
        {
            if (Stage != GameStage.Game) return;

            Player.AddMemo(p.CharacterIndex, p.Memo);
        }
        private void GuildBuffUpdate(C.GuildBuffUpdate p)
        {
            if (Stage != GameStage.Game) return;
            Player.GuildBuffUpdate(p.Action,p.Id);
        }
<<<<<<< HEAD
        private void GameshopBuy(C.GameshopBuy p)
        {
            if (Stage != GameStage.Game) return;
            Player.GameshopBuy(p.ItemIndex, p.Quantity);
=======

        private void NPCConfirmInput(C.NPCConfirmInput p)
        {
            if (Stage != GameStage.Game) return;

            Player.NPCInputStr = p.Value;
            Player.CallNPC(Player.NPCID, p.PageName);
>>>>>>> 0e51eadf
        }
    }
}<|MERGE_RESOLUTION|>--- conflicted
+++ resolved
@@ -555,15 +555,12 @@
                 case (short)ClientPacketIds.GuildBuffUpdate:
                     GuildBuffUpdate((C.GuildBuffUpdate)p);
                     break;
-<<<<<<< HEAD
                 case (short)ClientPacketIds.GameshopBuy:
                     GameshopBuy((C.GameshopBuy)p);
                     return;
-=======
                 case (short)ClientPacketIds.NPCConfirmInput:
                     NPCConfirmInput((C.NPCConfirmInput)p);
                     break;
->>>>>>> 0e51eadf
                 default:
                     throw new NotImplementedException();
             }
@@ -1569,12 +1566,11 @@
             if (Stage != GameStage.Game) return;
             Player.GuildBuffUpdate(p.Action,p.Id);
         }
-<<<<<<< HEAD
         private void GameshopBuy(C.GameshopBuy p)
         {
             if (Stage != GameStage.Game) return;
             Player.GameshopBuy(p.ItemIndex, p.Quantity);
-=======
+        }
 
         private void NPCConfirmInput(C.NPCConfirmInput p)
         {
@@ -1582,7 +1578,6 @@
 
             Player.NPCInputStr = p.Value;
             Player.CallNPC(Player.NPCID, p.PageName);
->>>>>>> 0e51eadf
         }
     }
 }