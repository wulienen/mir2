﻿<?xml version="1.0" encoding="utf-8"?>
<Project ToolsVersion="4.0" xmlns="http://schemas.microsoft.com/developer/msbuild/2003">
  <PropertyGroup>
    <PublishUrlHistory>publish\</PublishUrlHistory>
    <InstallUrlHistory />
    <SupportUrlHistory />
    <UpdateUrlHistory />
    <BootstrapperUrlHistory />
    <ErrorReportUrlHistory />
    <FallbackCulture>en-US</FallbackCulture>
    <VerifyUploadedFiles>false</VerifyUploadedFiles>
  </PropertyGroup>
  <PropertyGroup Condition="'$(Configuration)|$(Platform)' == 'Debug|AnyCPU'">
<<<<<<< HEAD
    <StartArguments></StartArguments>
=======

  </PropertyGroup>
  <PropertyGroup Condition="'$(Configuration)|$(Platform)' == 'Release|AnyCPU'">
    <StartArguments>-tc</StartArguments>
>>>>>>> 30e6ce3f
  </PropertyGroup>
</Project><|MERGE_RESOLUTION|>--- conflicted
+++ resolved
@@ -11,13 +11,9 @@
     <VerifyUploadedFiles>false</VerifyUploadedFiles>
   </PropertyGroup>
   <PropertyGroup Condition="'$(Configuration)|$(Platform)' == 'Debug|AnyCPU'">
-<<<<<<< HEAD
-    <StartArguments></StartArguments>
-=======
 
   </PropertyGroup>
   <PropertyGroup Condition="'$(Configuration)|$(Platform)' == 'Release|AnyCPU'">
     <StartArguments>-tc</StartArguments>
->>>>>>> 30e6ce3f
   </PropertyGroup>
 </Project>