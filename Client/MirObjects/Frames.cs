﻿using System;
using System.Collections.Generic;
using System.Linq;
using System.Text;

namespace Client.MirObjects
{
    public class FrameSet
    {
        public static FrameSet Players;
        public static List<FrameSet> NPCs; //Make Array
        public static List<FrameSet> Monsters;
        public static List<FrameSet> HelperPets; //IntelligentCreature
<<<<<<< HEAD
        public static List<FrameSet> Effects;
=======
        public static List<FrameSet> Gates;
>>>>>>> f020d083

        public Dictionary<MirAction, Frame> Frames = new Dictionary<MirAction, Frame>();

        static FrameSet()
        {
            FrameSet frame;
            NPCs = new List<FrameSet>();

            Monsters = new List<FrameSet>();

            Players = new FrameSet();

            HelperPets = new List<FrameSet>(); //IntelligentCreature

<<<<<<< HEAD
            Effects = new List<FrameSet>(); //Sabuk Doors etc
=======
            Gates = new List<FrameSet>();
>>>>>>> f020d083

            /*
             * PLAYERS
             */

            #region Player Frames
            //Common
            Players.Frames.Add(MirAction.Standing, new Frame(0, 4, 0, 500, 0, 8, 0, 250));
            Players.Frames.Add(MirAction.Walking, new Frame(32, 6, 0, 100, 64, 6, 0, 100));
            Players.Frames.Add(MirAction.Running, new Frame(80, 6, 0, 100, 112, 6, 0, 100));
            Players.Frames.Add(MirAction.Stance, new Frame(128, 1, 0, 1000, 160, 1, 0, 1000));
            Players.Frames.Add(MirAction.Stance2, new Frame(300, 1, 5, 1000, 300, 1, 5, 1000));
            Players.Frames.Add(MirAction.Attack1, new Frame(136, 6, 0, 100, 168, 6, 0, 100));
            Players.Frames.Add(MirAction.Attack2, new Frame(184, 6, 0, 100, 216, 6, 0, 100));
            Players.Frames.Add(MirAction.Attack3, new Frame(232, 8, 0, 100, 264, 8, 0, 100));
            Players.Frames.Add(MirAction.Attack4, new Frame(416, 6, 0, 100, 448, 6, 0, 100));
            Players.Frames.Add(MirAction.Spell, new Frame(296, 6, 0, 100, 328, 6, 0, 100));
            Players.Frames.Add(MirAction.Harvest, new Frame(344, 2, 0, 300, 376, 2, 0, 300));
            Players.Frames.Add(MirAction.Struck, new Frame(360, 3, 0, 100, 392, 3, 0, 100));
            Players.Frames.Add(MirAction.Die, new Frame(384, 4, 0, 100, 416, 4, 0, 100));
            Players.Frames.Add(MirAction.Dead, new Frame(387, 1, 3, 1000, 419, 1, 3, 1000));
            Players.Frames.Add(MirAction.Revive, new Frame(384, 4, 0, 100, 416, 4, 0, 100) { Reverse = true });
            Players.Frames.Add(MirAction.Mine, new Frame(184, 6, 0, 100, 216, 6, 0, 100));
            Players.Frames.Add(MirAction.Lunge, new Frame(139, 1, 5, 1000, 300, 1, 5, 1000)); //slashingburst test

            //Assassin
            Players.Frames.Add(MirAction.Sneek, new Frame(464, 6, 0, 100, 496, 6, 0, 100));
            Players.Frames.Add(MirAction.DashAttack, new Frame(80, 3, 3, 100, 112, 3, 3, 100));

            //Archer
            Players.Frames.Add(MirAction.WalkingBow, new Frame(0, 6, 0, 100, 0, 6, 0, 100));
            Players.Frames.Add(MirAction.RunningBow, new Frame(48, 6, 0, 100, 48, 6, 0, 100));
            Players.Frames.Add(MirAction.AttackRange1, new Frame(96, 8, 0, 100, 96, 8, 0, 100));
            Players.Frames.Add(MirAction.AttackRange2, new Frame(160, 8, 0, 100, 160, 8, 0, 100));
            Players.Frames.Add(MirAction.AttackRange3, new Frame(224, 8, 0, 100, 224, 8, 0, 100));
            Players.Frames.Add(MirAction.Jump, new Frame(288, 8, 0, 100, 288, 8, 0, 100));

            //Mounts
            Players.Frames.Add(MirAction.MountStanding, new Frame(416, 4, 0, 500, 448, 4, 0, 500));
            Players.Frames.Add(MirAction.MountWalking, new Frame(448, 8, 0, 100, 480, 8, 0, 500));
            Players.Frames.Add(MirAction.MountRunning, new Frame(512, 6, 0, 100, 544, 6, 0, 100));
            Players.Frames.Add(MirAction.MountStruck, new Frame(560, 3, 0, 100, 592, 3, 0, 100));
            Players.Frames.Add(MirAction.MountAttack, new Frame(584, 6, 0, 100, 616, 6, 0, 100));

            //Fishing
            Players.Frames.Add(MirAction.FishingCast, new Frame(632, 8, 0, 100));
            Players.Frames.Add(MirAction.FishingWait, new Frame(696, 6, 0, 120));
            Players.Frames.Add(MirAction.FishingReel, new Frame(744, 8, 0, 100));

            #endregion

            /*
             * NPCS
             */

            #region NPC Frames
            //0 4 frames + direction + harvest(10 frames)
            NPCs.Add(frame = new FrameSet());
            frame.Frames.Add(MirAction.Standing, new Frame(0, 4, 0, 450));
            frame.Frames.Add(MirAction.Harvest, new Frame(12, 10, 0, 200));

            //1 4 frames + direction + harvest(20 frames)
            NPCs.Add(frame = new FrameSet());
            frame.Frames.Add(MirAction.Standing, new Frame(4, 4, 0, 450));
            frame.Frames.Add(MirAction.Harvest, new Frame(12, 20, 0, 200));

            //2 4 frames, 4 frames + direction
            NPCs.Add(frame = new FrameSet());
            frame.Frames.Add(MirAction.Standing, new Frame(0, 4, 0, 450));

            //3 12 frames + animation(10 frames) (large tele)
            NPCs.Add(frame = new FrameSet());
            frame.Frames.Add(MirAction.Standing, new Frame(0, 12, 0, 250, 12, 10, 2, 250));

            //4 2 frames + animation(9 frames) (small tele)
            NPCs.Add(frame = new FrameSet());
            frame.Frames.Add(MirAction.Standing, new Frame(0, 2, 0, 1250, 2, 9, 1, 250));

            //5 2 frame + animation(6 frames)
            NPCs.Add(frame = new FrameSet());
            frame.Frames.Add(MirAction.Standing, new Frame(0, 2, 0, 300, 2, 6, 0, 100));

            //6 1 frame
            NPCs.Add(frame = new FrameSet());
            frame.Frames.Add(MirAction.Standing, new Frame(0, 1, 0, 1500));

            //7 10 frames
            NPCs.Add(frame = new FrameSet());
            frame.Frames.Add(MirAction.Standing, new Frame(0, 10, 0, 250));

            //8 12 frames
            NPCs.Add(frame = new FrameSet());
            frame.Frames.Add(MirAction.Standing, new Frame(0, 12, 0, 250));

            //9 8 frames
            NPCs.Add(frame = new FrameSet());
            frame.Frames.Add(MirAction.Standing, new Frame(0, 8, 0, 250));

            //10 6 frames + direction
            NPCs.Add(frame = new FrameSet());
            frame.Frames.Add(MirAction.Standing, new Frame(0, 6, 0, 250));

            //11 1 frame + animation(8 frames)
            NPCs.Add(frame = new FrameSet());
            frame.Frames.Add(MirAction.Standing, new Frame(0, 2, 0, 400, 2, 8, 0, 100));

            //12 11 frames
            NPCs.Add(frame = new FrameSet());
            frame.Frames.Add(MirAction.Standing, new Frame(0, 11, 0, 250));

            //13 20 frames + animation(20 frames)
            NPCs.Add(frame = new FrameSet());
            frame.Frames.Add(MirAction.Standing, new Frame(0, 20, 0, 450, 20, 20, 0, 450));

            //14 4 frames + direction + animation(4 frames)
            NPCs.Add(frame = new FrameSet());
            frame.Frames.Add(MirAction.Standing, new Frame(0, 4, 0, 250, 12, 4, 0, 250));

            //15 4 frames + harvest(6 frames)
            NPCs.Add(frame = new FrameSet());
            frame.Frames.Add(MirAction.Standing, new Frame(0, 4, 0, 250));
            frame.Frames.Add(MirAction.Harvest, new Frame(12, 6, 0, 200));

            //16 6 frames + animation(12 frames)
            NPCs.Add(frame = new FrameSet());
            frame.Frames.Add(MirAction.Standing, new Frame(0, 6, 0, 400, 6, 12, 0, 200));

            //17 9 frames + direction
            NPCs.Add(frame = new FrameSet());
            frame.Frames.Add(MirAction.Standing, new Frame(0, 9, 0, 650));

            //18 5 frames + direction
            NPCs.Add(frame = new FrameSet());
            frame.Frames.Add(MirAction.Standing, new Frame(0, 5, 0, 400));

            //19 7 frames + direction + harvest(10 frames)
            NPCs.Add(frame = new FrameSet());
            frame.Frames.Add(MirAction.Standing, new Frame(0, 7, 0, 550));
            frame.Frames.Add(MirAction.Harvest, new Frame(21, 10, 0, 200));

            //20 1 frame + animation(9 frames)
            NPCs.Add(frame = new FrameSet());
            frame.Frames.Add(MirAction.Standing, new Frame(0, 1, 0, 900, 1, 9, 0, 100));
            #endregion

            /*
             * MONSTERS             
             */

            #region Monster Frames
            //0 - Guard, Guard2
            Monsters.Add(frame = new FrameSet());
            frame.Frames.Add(MirAction.Standing, new Frame(0, 4, 0, 500));
            frame.Frames.Add(MirAction.Walking, new Frame(32, 6, 0, 100));
            frame.Frames.Add(MirAction.Attack1, new Frame(80, 6, 0, 100));

            //1 - Hen, Deer, Sheep, Wolf, Pig, Bull, DarkBrownWolf
            Monsters.Add(frame = new FrameSet());
            frame.Frames.Add(MirAction.Standing, new Frame(0, 4, 0, 500));
            frame.Frames.Add(MirAction.Walking, new Frame(32, 6, 0, 100));
            frame.Frames.Add(MirAction.Attack1, new Frame(80, 6, 0, 100));
            frame.Frames.Add(MirAction.Struck, new Frame(128, 2, 0, 200));
            frame.Frames.Add(MirAction.Die, new Frame(144, 10, 0, 100));
            frame.Frames.Add(MirAction.Dead, new Frame(153, 1, 9, 1000));
            frame.Frames.Add(MirAction.Skeleton, new Frame(224, 1, 0, 1000));
            frame.Frames.Add(MirAction.Revive, new Frame(144, 10, 0, 100) { Reverse = true });

            //2 - Regular
            Monsters.Add(frame = new FrameSet());
            frame.Frames.Add(MirAction.Standing, new Frame(0, 4, 0, 500));
            frame.Frames.Add(MirAction.Walking, new Frame(32, 6, 0, 100));
            frame.Frames.Add(MirAction.Attack1, new Frame(80, 6, 0, 100));
            frame.Frames.Add(MirAction.Struck, new Frame(128, 2, 0, 200));
            frame.Frames.Add(MirAction.Die, new Frame(144, 10, 0, 100));
            frame.Frames.Add(MirAction.Dead, new Frame(153, 1, 9, 1000));
            frame.Frames.Add(MirAction.Revive, new Frame(144, 10, 0, 100) { Reverse = true });

            //3 - CannibalPlant
            Monsters.Add(frame = new FrameSet());
            frame.Frames.Add(MirAction.Standing, new Frame(0, 4, -4, 500));
            frame.Frames.Add(MirAction.Show, new Frame(4, 8, -8, 200));
            frame.Frames.Add(MirAction.Hide, new Frame(11, 8, -8, 200) { Reverse = true });
            frame.Frames.Add(MirAction.Attack1, new Frame(12, 6, 0, 100));
            frame.Frames.Add(MirAction.Struck, new Frame(60, 2, 0, 200));
            frame.Frames.Add(MirAction.Die, new Frame(76, 10, 0, 100));
            frame.Frames.Add(MirAction.Dead, new Frame(85, 1, 9, 1000));
            frame.Frames.Add(MirAction.Revive, new Frame(76, 10, 0, 100) { Reverse = true });

            //4 - ForestYeti, CaveMaggot, FrostYeti
            Monsters.Add(frame = new FrameSet());
            frame.Frames.Add(MirAction.Standing, new Frame(0, 4, 0, 500));
            frame.Frames.Add(MirAction.Walking, new Frame(32, 6, 0, 100));
            frame.Frames.Add(MirAction.Attack1, new Frame(80, 6, 0, 100));
            frame.Frames.Add(MirAction.Struck, new Frame(128, 2, 0, 200));
            frame.Frames.Add(MirAction.Die, new Frame(144, 4, 0, 100));
            frame.Frames.Add(MirAction.Dead, new Frame(147, 1, 3, 1000));
            frame.Frames.Add(MirAction.Revive, new Frame(144, 4, 0, 100) { Reverse = true });

            //5 - Scorpion
            Monsters.Add(frame = new FrameSet());
            frame.Frames.Add(MirAction.Standing, new Frame(0, 4, 0, 500));
            frame.Frames.Add(MirAction.Walking, new Frame(32, 6, 0, 100));
            frame.Frames.Add(MirAction.Attack1, new Frame(80, 6, 0, 100));
            frame.Frames.Add(MirAction.Attack2, new Frame(128, 6, 0, 100));
            frame.Frames.Add(MirAction.Struck, new Frame(176, 2, 0, 200));
            frame.Frames.Add(MirAction.Die, new Frame(192, 10, 0, 100));
            frame.Frames.Add(MirAction.Dead, new Frame(201, 1, 9, 1000));

            //6 - ChestnutTree, EbonyTree, LargeMushroom, CherryTree, ChristmasTree, SnowTree
            Monsters.Add(frame = new FrameSet());
            frame.Frames.Add(MirAction.Standing, new Frame(0, 10, -10, 500));
            frame.Frames.Add(MirAction.Struck, new Frame(10, 2, -2, 200));
            frame.Frames.Add(MirAction.Die, new Frame(12, 10, -10, 100));
            frame.Frames.Add(MirAction.Dead, new Frame(21, 1, -1, 1000));
            frame.Frames.Add(MirAction.Revive, new Frame(12, 10, -10, 100) { Reverse = true });

            //7 - EvilCentipede
            Monsters.Add(frame = new FrameSet());
            frame.Frames.Add(MirAction.Standing, new Frame(0, 4, -4, 1000));
            frame.Frames.Add(MirAction.Show, new Frame(22, 10, -10, 150));
            frame.Frames.Add(MirAction.Hide, new Frame(31, 10, -10, 150) { Reverse = true });
            frame.Frames.Add(MirAction.Attack1, new Frame(4, 6, -6, 100));
            frame.Frames.Add(MirAction.Struck, new Frame(10, 2, -2, 200));
            frame.Frames.Add(MirAction.Die, new Frame(12, 10, -10, 150));
            frame.Frames.Add(MirAction.Dead, new Frame(21, 1, -1, 1000));
            frame.Frames.Add(MirAction.Revive, new Frame(12, 10, -10, 150) { Reverse = true });

            //8 - BugBatMaggot
            Monsters.Add(frame = new FrameSet());
            frame.Frames.Add(MirAction.Standing, new Frame(0, 4, -4, 1000));
            frame.Frames.Add(MirAction.Attack1, new Frame(4, 6, -6, 100));
            frame.Frames.Add(MirAction.Struck, new Frame(10, 2, -2, 200));
            frame.Frames.Add(MirAction.Die, new Frame(12, 10, -10, 150));
            frame.Frames.Add(MirAction.Dead, new Frame(21, 1, -1, 1000));
            frame.Frames.Add(MirAction.Revive, new Frame(12, 10, -10, 150) { Reverse = true });

            //9 - CrystalSpider, WhiteFoxman, LightTurtle, CrystalWeaver
            Monsters.Add(frame = new FrameSet());
            frame.Frames.Add(MirAction.Standing, new Frame(0, 4, 0, 500));
            frame.Frames.Add(MirAction.Walking, new Frame(32, 6, 0, 100));
            frame.Frames.Add(MirAction.Attack1, new Frame(80, 6, 0, 100));
            frame.Frames.Add(MirAction.Struck, new Frame(128, 2, 0, 200));
            frame.Frames.Add(MirAction.Die, new Frame(144, 10, 0, 100));
            frame.Frames.Add(MirAction.Dead, new Frame(153, 1, 9, 1000));
            frame.Frames.Add(MirAction.Attack2, new Frame(224, 6, 0, 100));
            frame.Frames.Add(MirAction.Revive, new Frame(144, 10, 0, 100) { Reverse = true });

            //10 - RedMoonEvil
            Monsters.Add(frame = new FrameSet());
            frame.Frames.Add(MirAction.Standing, new Frame(0, 4, -4, 1000));
            frame.Frames.Add(MirAction.Attack1, new Frame(4, 6, -6, 100));
            frame.Frames.Add(MirAction.Struck, new Frame(10, 2, -2, 200));
            frame.Frames.Add(MirAction.Die, new Frame(12, 20, -20, 100));
            frame.Frames.Add(MirAction.Dead, new Frame(31, 1, -1, 1000));
            frame.Frames.Add(MirAction.Revive, new Frame(12, 20, -20, 100) { Reverse = true });

            //11 - ZumaStatue, ZumaGuardian, FrozenZumaStatue, FrozenZumaGuardian
            Monsters.Add(frame = new FrameSet());
            frame.Frames.Add(MirAction.Stoned, new Frame(0, 1, 5, 100));
            frame.Frames.Add(MirAction.Show, new Frame(0, 6, 0, 100));
            frame.Frames.Add(MirAction.Hide, new Frame(5, 6, 0, 100) { Reverse = true });
            frame.Frames.Add(MirAction.Standing, new Frame(48, 4, 0, 1000));
            frame.Frames.Add(MirAction.Walking, new Frame(80, 6, 0, 100));
            frame.Frames.Add(MirAction.Attack1, new Frame(128, 6, 0, 100));
            frame.Frames.Add(MirAction.Struck, new Frame(176, 2, 0, 200));
            frame.Frames.Add(MirAction.Die, new Frame(192, 10, 0, 100));
            frame.Frames.Add(MirAction.Dead, new Frame(201, 1, 9, 1000));
            frame.Frames.Add(MirAction.Revive, new Frame(192, 10, 0, 100) { Reverse = true });

            //12 - ZumaTaurus
            Monsters.Add(frame = new FrameSet());
            frame.Frames.Add(MirAction.Stoned, new Frame(0, 1, -1, 100));
            frame.Frames.Add(MirAction.Show, new Frame(0, 20, -20, 100));
            frame.Frames.Add(MirAction.Standing, new Frame(20, 4, 0, 1000));
            frame.Frames.Add(MirAction.Walking, new Frame(52, 6, 0, 100));
            frame.Frames.Add(MirAction.Attack1, new Frame(100, 6, 0, 100));
            frame.Frames.Add(MirAction.Struck, new Frame(148, 2, 0, 200));
            frame.Frames.Add(MirAction.Die, new Frame(164, 10, 0, 100));
            frame.Frames.Add(MirAction.Dead, new Frame(173, 1, 9, 1000));
            frame.Frames.Add(MirAction.Revive, new Frame(164, 10, 0, 100) { Reverse = true });

            //13 - RedThunderZuma, FrozenRedZuma
            Monsters.Add(frame = new FrameSet());
            frame.Frames.Add(MirAction.Standing, new Frame(0, 4, 0, 500));
            frame.Frames.Add(MirAction.Walking, new Frame(32, 6, 0, 100));
            frame.Frames.Add(MirAction.Attack1, new Frame(80, 6, 0, 100));
            frame.Frames.Add(MirAction.Struck, new Frame(128, 2, 0, 200));
            frame.Frames.Add(MirAction.Die, new Frame(144, 10, 0, 100));
            frame.Frames.Add(MirAction.Dead, new Frame(153, 1, 9, 1000));
            frame.Frames.Add(MirAction.AttackRange1, new Frame(224, 6, 0, 100));
            frame.Frames.Add(MirAction.Stoned, new Frame(272, 1, 5, 100));
            frame.Frames.Add(MirAction.Show, new Frame(272, 6, 0, 100));
            frame.Frames.Add(MirAction.Hide, new Frame(277, 6, 0, 100) { Reverse = true });
            frame.Frames.Add(MirAction.Revive, new Frame(144, 10, 0, 100) { Reverse = true });

            //14 - KingScorpion, DarkDevil, RightGuard, LeftGuard, MinotaurKing
            Monsters.Add(frame = new FrameSet());
            frame.Frames.Add(MirAction.Standing, new Frame(0, 4, 0, 500));
            frame.Frames.Add(MirAction.Walking, new Frame(32, 6, 0, 100));
            frame.Frames.Add(MirAction.Attack1, new Frame(80, 6, 0, 100));
            frame.Frames.Add(MirAction.Struck, new Frame(128, 2, 0, 200));
            frame.Frames.Add(MirAction.Die, new Frame(144, 10, 0, 100));
            frame.Frames.Add(MirAction.Dead, new Frame(153, 1, 9, 1000));
            frame.Frames.Add(MirAction.AttackRange1, new Frame(224, 6, 0, 100));
            frame.Frames.Add(MirAction.Revive, new Frame(144, 10, 0, 100) { Reverse = true });

            //15 - BoneFamilar
            Monsters.Add(frame = new FrameSet());
            frame.Frames.Add(MirAction.Standing, new Frame(0, 4, 0, 500));
            frame.Frames.Add(MirAction.Walking, new Frame(32, 6, 0, 100));
            frame.Frames.Add(MirAction.Attack1, new Frame(80, 6, 0, 100));
            frame.Frames.Add(MirAction.Struck, new Frame(128, 2, 0, 200));
            frame.Frames.Add(MirAction.Die, new Frame(144, 10, 0, 100));
            frame.Frames.Add(MirAction.Dead, new Frame(153, 1, 9, 1000));
            frame.Frames.Add(MirAction.Appear, new Frame(224, 10, -10, 100) { Blend = true });
            frame.Frames.Add(MirAction.Revive, new Frame(144, 10, 0, 100) { Reverse = true });

            //16 - Shinsu
            Monsters.Add(frame = new FrameSet());
            frame.Frames.Add(MirAction.Appear, new Frame(0, 10, 0, 100));
            frame.Frames.Add(MirAction.Standing, new Frame(80, 4, 0, 500));
            frame.Frames.Add(MirAction.Walking, new Frame(112, 6, 0, 100));
            frame.Frames.Add(MirAction.Struck, new Frame(160, 2, 0, 200));
            frame.Frames.Add(MirAction.Die, new Frame(176, 10, 0, 100));
            frame.Frames.Add(MirAction.Show, new Frame(256, 10, 0, 100));
            frame.Frames.Add(MirAction.Hide, new Frame(265, 10, 0, 100) { Reverse = true });
            frame.Frames.Add(MirAction.Revive, new Frame(176, 10, 0, 100) { Reverse = true });

            //17 - DigOutZombie
            Monsters.Add(frame = new FrameSet());
            frame.Frames.Add(MirAction.Standing, new Frame(0, 4, 0, 500));
            frame.Frames.Add(MirAction.Walking, new Frame(32, 6, 0, 100));
            frame.Frames.Add(MirAction.Attack1, new Frame(80, 6, 0, 100));
            frame.Frames.Add(MirAction.Struck, new Frame(128, 2, 0, 200));
            frame.Frames.Add(MirAction.Die, new Frame(144, 10, 0, 100));
            frame.Frames.Add(MirAction.Dead, new Frame(153, 1, 9, 1000));
            frame.Frames.Add(MirAction.Show, new Frame(224, 10, 0, 200));
            frame.Frames.Add(MirAction.Revive, new Frame(144, 10, 0, 100) { Reverse = true });

            //18 - ClZombie, NdZombie, CrawlerZombie
            Monsters.Add(frame = new FrameSet());
            frame.Frames.Add(MirAction.Standing, new Frame(0, 4, 0, 500));
            frame.Frames.Add(MirAction.Walking, new Frame(32, 6, 0, 100));
            frame.Frames.Add(MirAction.Attack1, new Frame(80, 6, 0, 100));
            frame.Frames.Add(MirAction.Struck, new Frame(128, 2, 0, 200));
            frame.Frames.Add(MirAction.Die, new Frame(144, 10, 0, 100));
            frame.Frames.Add(MirAction.Dead, new Frame(153, 1, 9, 1000));
            frame.Frames.Add(MirAction.Revive, new Frame(224, 10, 0, 100));

            //19 - ShamanZombie
            Monsters.Add(frame = new FrameSet());
            frame.Frames.Add(MirAction.Standing, new Frame(0, 4, 0, 500));
            frame.Frames.Add(MirAction.Walking, new Frame(32, 6, 0, 100));
            frame.Frames.Add(MirAction.AttackRange1, new Frame(80, 6, 0, 100));
            frame.Frames.Add(MirAction.Struck, new Frame(128, 2, 0, 200));
            frame.Frames.Add(MirAction.Die, new Frame(144, 10, 0, 100));
            frame.Frames.Add(MirAction.Dead, new Frame(153, 1, 9, 1000));
            frame.Frames.Add(MirAction.Revive, new Frame(144, 10, 0, 100) { Reverse = true });

            //20 - Khazard, FinialTurtle
            Monsters.Add(frame = new FrameSet());
            frame.Frames.Add(MirAction.Standing, new Frame(0, 4, 0, 500));
            frame.Frames.Add(MirAction.Walking, new Frame(32, 6, 0, 100));
            frame.Frames.Add(MirAction.Attack1, new Frame(80, 6, 0, 100));
            frame.Frames.Add(MirAction.Struck, new Frame(128, 2, 0, 200));
            frame.Frames.Add(MirAction.Die, new Frame(144, 10, 0, 100));
            frame.Frames.Add(MirAction.Dead, new Frame(153, 1, 9, 1000));
            frame.Frames.Add(MirAction.AttackRange1, new Frame(224, 6, 0, 100));
            frame.Frames.Add(MirAction.Revive, new Frame(144, 10, 0, 100) { Reverse = true });

            //21 - BoneLord
            Monsters.Add(frame = new FrameSet());
            frame.Frames.Add(MirAction.Standing, new Frame(0, 4, 0, 500));
            frame.Frames.Add(MirAction.Walking, new Frame(32, 6, 0, 100));
            frame.Frames.Add(MirAction.Attack1, new Frame(80, 6, 0, 100));
            frame.Frames.Add(MirAction.Attack2, new Frame(128, 6, 0, 200));
            frame.Frames.Add(MirAction.AttackRange1, new Frame(176, 6, 0, 100));
            frame.Frames.Add(MirAction.Struck, new Frame(224, 2, 0, 200));
            frame.Frames.Add(MirAction.Die, new Frame(240, 20, 0, 150));
            frame.Frames.Add(MirAction.Dead, new Frame(259, 1, 19, 1000));
            frame.Frames.Add(MirAction.Revive, new Frame(240, 20, 0, 150) { Reverse = true });

            //22 - FrostTiger, FlameTiger
            Monsters.Add(frame = new FrameSet());
            frame.Frames.Add(MirAction.Standing, new Frame(0, 4, 0, 500));
            frame.Frames.Add(MirAction.Walking, new Frame(32, 6, 0, 100));
            frame.Frames.Add(MirAction.Attack1, new Frame(80, 6, 0, 100));
            frame.Frames.Add(MirAction.Struck, new Frame(128, 2, 0, 200));
            frame.Frames.Add(MirAction.Die, new Frame(144, 10, 0, 100));
            frame.Frames.Add(MirAction.Dead, new Frame(153, 1, 9, 1000));
            frame.Frames.Add(MirAction.AttackRange1, new Frame(224, 6, 0, 100));
            frame.Frames.Add(MirAction.Revive, new Frame(144, 10, 0, 100) { Reverse = true });
            frame.Frames.Add(MirAction.SitDown, new Frame(272, 4, 0, 500));

            //23 Yimoogi, RedYimoogi, Sanke10-17
            Monsters.Add(frame = new FrameSet());
            frame.Frames.Add(MirAction.Standing, new Frame(0, 4, 0, 500));
            frame.Frames.Add(MirAction.Walking, new Frame(32, 6, 0, 100));
            frame.Frames.Add(MirAction.Attack1, new Frame(80, 6, 0, 100));
            frame.Frames.Add(MirAction.Attack2, new Frame(224, 6, 0, 100));
            frame.Frames.Add(MirAction.Attack3, new Frame(224, 6, 0, 100));
            frame.Frames.Add(MirAction.Struck, new Frame(128, 2, 0, 200));
            frame.Frames.Add(MirAction.Die, new Frame(144, 10, 0, 100));
            frame.Frames.Add(MirAction.Dead, new Frame(153, 1, 9, 1000));
            frame.Frames.Add(MirAction.AttackRange1, new Frame(224, 6, 0, 100));
            frame.Frames.Add(MirAction.Revive, new Frame(144, 10, 0, 100) { Reverse = true });

            //24 - HolyDeva
            Monsters.Add(frame = new FrameSet());
            frame.Frames.Add(MirAction.Appear, new Frame(216, 10, -10, 100) { Blend = true });
            frame.Frames.Add(MirAction.Standing, new Frame(0, 4, 0, 500) { Blend = true });
            frame.Frames.Add(MirAction.Walking, new Frame(32, 6, 0, 100) { Blend = true });
            frame.Frames.Add(MirAction.AttackRange1, new Frame(80, 6, 0, 100) { Blend = true });
            frame.Frames.Add(MirAction.Struck, new Frame(128, 2, 0, 200) { Blend = true });
            frame.Frames.Add(MirAction.Die, new Frame(144, 9, 0, 100) { Blend = true });
            frame.Frames.Add(MirAction.Revive, new Frame(144, 9, 0, 100) { Blend = true, Reverse = true });

            //25 - GreaterWeaver, RootSpider
            Monsters.Add(frame = new FrameSet());
            frame.Frames.Add(MirAction.Standing, new Frame(0, 4, 18, 1000));
            frame.Frames.Add(MirAction.Attack1, new Frame(4, 6, 16, 100));
            frame.Frames.Add(MirAction.Struck, new Frame(10, 2, 20, 200));
            frame.Frames.Add(MirAction.Die, new Frame(12, 10, 12, 150));
            frame.Frames.Add(MirAction.Dead, new Frame(21, 1, 21, 1000));
            frame.Frames.Add(MirAction.Revive, new Frame(12, 10, 12, 150) { Reverse = true });

            //26 - BombSpider, MutatedHugger
            Monsters.Add(frame = new FrameSet());
            frame.Frames.Add(MirAction.Standing, new Frame(0, 1, 5, 1000));
            frame.Frames.Add(MirAction.Walking, new Frame(0, 6, 0, 100));
            frame.Frames.Add(MirAction.Struck, new Frame(0, 1, 5, 200));
            frame.Frames.Add(MirAction.Die, new Frame(48, 10, 0, 150));
            frame.Frames.Add(MirAction.Dead, new Frame(57, 1, 9, 1000));
            frame.Frames.Add(MirAction.Revive, new Frame(48, 10, 0, 150) { Reverse = true });

            //27 - CrossbowOma, DarkCrossbowOma
            Monsters.Add(frame = new FrameSet());
            frame.Frames.Add(MirAction.Standing, new Frame(0, 4, 0, 1000));
            frame.Frames.Add(MirAction.Walking, new Frame(32, 6, 1, 100));
            frame.Frames.Add(MirAction.AttackRange1, new Frame(88, 6, 1, 100));
            frame.Frames.Add(MirAction.Struck, new Frame(144, 1, 0, 200));
            frame.Frames.Add(MirAction.Die, new Frame(160, 10, 0, 150));
            frame.Frames.Add(MirAction.Dead, new Frame(169, 1, 9, 1000));
            frame.Frames.Add(MirAction.Revive, new Frame(160, 10, 0, 150) { Reverse = true });

            //28 - YinDevilNode, YangDevilNode
            Monsters.Add(frame = new FrameSet());
            frame.Frames.Add(MirAction.Standing, new Frame(0, 4, -4, 1000));
            frame.Frames.Add(MirAction.Attack1, new Frame(4, 6, -6, 180));
            frame.Frames.Add(MirAction.Struck, new Frame(10, 2, -2, 200));
            frame.Frames.Add(MirAction.Die, new Frame(12, 10, -10, 150));
            frame.Frames.Add(MirAction.Dead, new Frame(21, 1, -1, 1000));
            frame.Frames.Add(MirAction.Revive, new Frame(12, 10, -10, 150) { Reverse = true });

            //29 - OmaKing
            Monsters.Add(frame = new FrameSet());
            frame.Frames.Add(MirAction.Standing, new Frame(0, 4, 0, 1000));
            frame.Frames.Add(MirAction.Walking, new Frame(32, 6, 0, 100));
            frame.Frames.Add(MirAction.Attack1, new Frame(80, 6, 0, 100));
            frame.Frames.Add(MirAction.Attack2, new Frame(464, 20, 0, 100));
            frame.Frames.Add(MirAction.Struck, new Frame(128, 2, 0, 200));
            frame.Frames.Add(MirAction.Die, new Frame(144, 20, 0, 150));
            frame.Frames.Add(MirAction.Dead, new Frame(163, 1, 19, 1000));
            frame.Frames.Add(MirAction.Revive, new Frame(144, 20, 0, 150) { Reverse = true });

            //30 - BlackFoxman, RedFoxman
            Monsters.Add(frame = new FrameSet());
            frame.Frames.Add(MirAction.Standing, new Frame(0, 4, 0, 500));
            frame.Frames.Add(MirAction.Walking, new Frame(32, 6, 0, 100));
            frame.Frames.Add(MirAction.Attack1, new Frame(80, 6, 0, 100));
            frame.Frames.Add(MirAction.Attack2, new Frame(80, 6, 0, 100));
            frame.Frames.Add(MirAction.Struck, new Frame(128, 2, 0, 200));
            frame.Frames.Add(MirAction.Die, new Frame(144, 10, 0, 100));
            frame.Frames.Add(MirAction.Dead, new Frame(153, 1, 9, 1000));
            frame.Frames.Add(MirAction.Revive, new Frame(144, 10, 0, 100) { Reverse = true });

            //31 - TrapRock
            Monsters.Add(frame = new FrameSet());
            frame.Frames.Add(MirAction.Standing, new Frame(0, 4, -4, 500));
            frame.Frames.Add(MirAction.Show, new Frame(4, 5, -5, 200));
            frame.Frames.Add(MirAction.Attack1, new Frame(9, 5, -5, 100));
            frame.Frames.Add(MirAction.Struck, new Frame(14, 2, -2, 200));
            frame.Frames.Add(MirAction.Die, new Frame(16, 10, -10, 100));
            frame.Frames.Add(MirAction.Dead, new Frame(25, 1, -1, 1000));
            frame.Frames.Add(MirAction.Revive, new Frame(16, 10, -10, 100) { Reverse = true });

            //32 - GuardianRock
            Monsters.Add(frame = new FrameSet());
            frame.Frames.Add(MirAction.Standing, new Frame(0, 4, -4, 500));
            frame.Frames.Add(MirAction.Attack1, new Frame(4, 4, -4, 200));

            //33 - ThunderElement, CloudElement
            Monsters.Add(frame = new FrameSet());
            frame.Frames.Add(MirAction.Standing, new Frame(0, 10, -10, 800));
            frame.Frames.Add(MirAction.Walking, new Frame(10, 10, -10, 80));
            frame.Frames.Add(MirAction.Attack1, new Frame(20, 10, -10, 80));
            frame.Frames.Add(MirAction.Struck, new Frame(30, 4, -4, 200));
            frame.Frames.Add(MirAction.Die, new Frame(34, 10, -10, 120));
            frame.Frames.Add(MirAction.Dead, new Frame(43, 1, -1, 1000));
            frame.Frames.Add(MirAction.Revive, new Frame(34, 10, -10, 150) { Reverse = true });

            //34 - GreatFoxSpirit level 0
            Monsters.Add(frame = new FrameSet());
            frame.Frames.Add(MirAction.Standing, new Frame(0, 20, -20, 100));
            frame.Frames.Add(MirAction.Attack1, new Frame(22, 8, -8, 120));
            frame.Frames.Add(MirAction.Struck, new Frame(20, 2, -2, 200));
            frame.Frames.Add(MirAction.Die, new Frame(300, 18, -18, 120));
            frame.Frames.Add(MirAction.Dead, new Frame(317, 1, -1, 1000));
            frame.Frames.Add(MirAction.Revive, new Frame(300, 18, -18, 150) { Reverse = true });

            //35 - GreatFoxSpirit level 1
            Monsters.Add(frame = new FrameSet());
            frame.Frames.Add(MirAction.Standing, new Frame(60, 20, -20, 100));
            frame.Frames.Add(MirAction.Attack1, new Frame(82, 8, -8, 120));
            frame.Frames.Add(MirAction.Struck, new Frame(80, 2, -2, 200));
            frame.Frames.Add(MirAction.Die, new Frame(300, 18, -18, 120));
            frame.Frames.Add(MirAction.Dead, new Frame(317, 1, -1, 1000));
            frame.Frames.Add(MirAction.Revive, new Frame(300, 18, -18, 150) { Reverse = true });

            //36 - GreatFoxSpirit level 2
            Monsters.Add(frame = new FrameSet());
            frame.Frames.Add(MirAction.Standing, new Frame(120, 20, -20, 100));
            frame.Frames.Add(MirAction.Attack1, new Frame(142, 8, -8, 120));
            frame.Frames.Add(MirAction.Struck, new Frame(140, 2, -2, 200));
            frame.Frames.Add(MirAction.Die, new Frame(300, 18, -18, 120));
            frame.Frames.Add(MirAction.Dead, new Frame(317, 1, -1, 1000));
            frame.Frames.Add(MirAction.Revive, new Frame(300, 18, -18, 150) { Reverse = true });

            //37 - GreatFoxSpirit level 3
            Monsters.Add(frame = new FrameSet());
            frame.Frames.Add(MirAction.Standing, new Frame(180, 20, -20, 100));
            frame.Frames.Add(MirAction.Attack1, new Frame(202, 8, -8, 120));
            frame.Frames.Add(MirAction.Struck, new Frame(200, 2, -2, 200));
            frame.Frames.Add(MirAction.Die, new Frame(300, 18, -18, 120));
            frame.Frames.Add(MirAction.Dead, new Frame(317, 1, -1, 1000));
            frame.Frames.Add(MirAction.Revive, new Frame(300, 18, -18, 150) { Reverse = true });

            //38 - GreatFoxSpirit level 4
            Monsters.Add(frame = new FrameSet());
            frame.Frames.Add(MirAction.Standing, new Frame(240, 20, -20, 100));
            frame.Frames.Add(MirAction.Attack1, new Frame(262, 8, -8, 120));
            frame.Frames.Add(MirAction.Struck, new Frame(260, 2, -2, 200));
            frame.Frames.Add(MirAction.Die, new Frame(300, 18, -18, 120));
            frame.Frames.Add(MirAction.Dead, new Frame(317, 1, -1, 1000));
            frame.Frames.Add(MirAction.Revive, new Frame(300, 18, -18, 150) { Reverse = true });

            //39 - HedgeKekTal, BigHedgeKekTal
            Monsters.Add(frame = new FrameSet());
            frame.Frames.Add(MirAction.Standing, new Frame(0, 4, 0, 500));
            frame.Frames.Add(MirAction.Walking, new Frame(32, 6, 4, 100));
            frame.Frames.Add(MirAction.Attack1, new Frame(112, 6, 4, 100));
            frame.Frames.Add(MirAction.Struck, new Frame(192, 2, 0, 200));
            frame.Frames.Add(MirAction.Die, new Frame(208, 10, 0, 100));
            frame.Frames.Add(MirAction.Dead, new Frame(217, 1, 9, 1000));
            frame.Frames.Add(MirAction.Revive, new Frame(208, 10, 0, 100) { Reverse = true });
            frame.Frames.Add(MirAction.AttackRange1, new Frame(288, 6, 0, 100));

            //40 - EvilMir
            Monsters.Add(frame = new FrameSet());
            frame.Frames.Add(MirAction.Standing, new Frame(0, 10, -10, 1000));
            frame.Frames.Add(MirAction.Attack1, new Frame(42, 8, -8, 120));
            frame.Frames.Add(MirAction.AttackRange1, new Frame(10, 6, 4, 120));
            frame.Frames.Add(MirAction.Struck, new Frame(40, 2, -2, 200));
            frame.Frames.Add(MirAction.Die, new Frame(42, 7, -7, 120));
            frame.Frames.Add(MirAction.Dead, new Frame(48, 1, -1, 1000));
            frame.Frames.Add(MirAction.Revive, new Frame(42, 7, -7, 120) { Reverse = true });

            //41 - DragonStatue 1
            Monsters.Add(frame = new FrameSet());
            frame.Frames.Add(MirAction.Standing, new Frame(300, 1, -1, 1000));
            frame.Frames.Add(MirAction.AttackRange1, new Frame(300, 1, -1, 120));
            frame.Frames.Add(MirAction.Struck, new Frame(300, 1, -1, 200));

            //42 - DragonStatue 2
            Monsters.Add(frame = new FrameSet());
            frame.Frames.Add(MirAction.Standing, new Frame(301, 1, -1, 1000));
            frame.Frames.Add(MirAction.AttackRange1, new Frame(301, 1, -1, 120));
            frame.Frames.Add(MirAction.Struck, new Frame(301, 1, -1, 200));

            //43 - DragonStatue 3
            Monsters.Add(frame = new FrameSet());
            frame.Frames.Add(MirAction.Standing, new Frame(302, 1, -1, 1000));
            frame.Frames.Add(MirAction.AttackRange1, new Frame(302, 1, -1, 120));
            frame.Frames.Add(MirAction.Struck, new Frame(302, 1, -1, 200));

            //44 - DragonStatue 4
            Monsters.Add(frame = new FrameSet());
            frame.Frames.Add(MirAction.Standing, new Frame(320, 1, -1, 1000));
            frame.Frames.Add(MirAction.AttackRange1, new Frame(320, 1, -1, 120));
            frame.Frames.Add(MirAction.Struck, new Frame(320, 1, -1, 200));

            //45 - DragonStatue 5
            Monsters.Add(frame = new FrameSet());
            frame.Frames.Add(MirAction.Standing, new Frame(321, 1, -1, 1000));
            frame.Frames.Add(MirAction.AttackRange1, new Frame(321, 1, -1, 120));
            frame.Frames.Add(MirAction.Struck, new Frame(321, 1, -1, 200));

            //46 - DragonStatue 6
            Monsters.Add(frame = new FrameSet());
            frame.Frames.Add(MirAction.Standing, new Frame(322, 1, -1, 1000));
            frame.Frames.Add(MirAction.AttackRange1, new Frame(322, 1, -1, 120));
            frame.Frames.Add(MirAction.Struck, new Frame(322, 1, -1, 200));

            //47 - ArcherGuard
            Monsters.Add(frame = new FrameSet());
            frame.Frames.Add(MirAction.Standing, new Frame(0, 4, 0, 500));
            frame.Frames.Add(MirAction.Walking, new Frame(32, 6, 3, 100));
            frame.Frames.Add(MirAction.Attack1, new Frame(104, 6, 3, 100));
            frame.Frames.Add(MirAction.Struck, new Frame(176, 2, 0, 100));
            frame.Frames.Add(MirAction.Die, new Frame(192, 10, 0, 100));
            frame.Frames.Add(MirAction.Dead, new Frame(201, 1, 9, 1000));

            //48 - TaoistGuard
            Monsters.Add(frame = new FrameSet());
            frame.Frames.Add(MirAction.Standing, new Frame(0, 4, 0, 500));
            frame.Frames.Add(MirAction.Attack1, new Frame(32, 6, 0, 100));

            //49 - VampireSpider (Archer SummonVampire)
            Monsters.Add(frame = new FrameSet());
            frame.Frames.Add(MirAction.Show, new Frame(24, 6, 0, 150));
            frame.Frames.Add(MirAction.Hide, new Frame(29, 6, 0, 150) { Reverse = true });
            frame.Frames.Add(MirAction.Standing, new Frame(72, 4, 0, 500));
            frame.Frames.Add(MirAction.Walking, new Frame(104, 6, 0, 100));
            frame.Frames.Add(MirAction.Attack1, new Frame(152, 5, 0, 100));
            frame.Frames.Add(MirAction.Struck, new Frame(192, 3, 0, 200));
            frame.Frames.Add(MirAction.Die, new Frame(216, 10, 0, 100));
            frame.Frames.Add(MirAction.Dead, new Frame(225, 1, 9, 1000));

            //50 - SpittingToad (Archer SummonToad)
            Monsters.Add(frame = new FrameSet());
            frame.Frames.Add(MirAction.Standing, new Frame(0, 4, 0, 500));
            frame.Frames.Add(MirAction.AttackRange1, new Frame(32, 9, 0, 100));
            frame.Frames.Add(MirAction.Struck, new Frame(104, 3, 0, 200));
            frame.Frames.Add(MirAction.Die, new Frame(128, 10, 0, 100));
            frame.Frames.Add(MirAction.Hide, new Frame(208, 4, 0, 100));
            frame.Frames.Add(MirAction.Show, new Frame(211, 4, 0, 100) { Reverse = true });
            frame.Frames.Add(MirAction.Dead, new Frame(137, 1, 9, 1000));

            //51 - SnakeTotem (Archer SummonSnakes Totem)
            Monsters.Add(frame = new FrameSet());
            frame.Frames.Add(MirAction.Standing, new Frame(0, 2, 0, 500));
            frame.Frames.Add(MirAction.Walking, new Frame(0, 2, 0, 100));
            frame.Frames.Add(MirAction.Struck, new Frame(0, 1, 0, 100));
            frame.Frames.Add(MirAction.Die, new Frame(0, 1, 0, 100));
            frame.Frames.Add(MirAction.Dead, new Frame(0, 1, 0, 100));

            //52 - CharmedSnake (Archer SummonSnakes Snake)
            Monsters.Add(frame = new FrameSet());
            frame.Frames.Add(MirAction.Standing, new Frame(0, 5, 0, 200));
            frame.Frames.Add(MirAction.Walking, new Frame(0, 5, 0, 100));
            frame.Frames.Add(MirAction.Attack1, new Frame(0, 5, 0, 100));
            frame.Frames.Add(MirAction.Struck, new Frame(0, 5, 0, 100));
            frame.Frames.Add(MirAction.Die, new Frame(52, 8, 0, 100));
            frame.Frames.Add(MirAction.Dead, new Frame(59, 1, 7, 1000));

            //-----------------------
            //--ABOVE FRAMES LOCKED, NO NEED TO TEST ABOVE--
            //-----------------------

            //53 - HighAssassin
            Monsters.Add(frame = new FrameSet());
            frame.Frames.Add(MirAction.Standing, new Frame(0, 4, 0, 500));
            frame.Frames.Add(MirAction.Walking, new Frame(32, 6, 0, 100));
            frame.Frames.Add(MirAction.Attack1, new Frame(80, 6, 0, 100));
            frame.Frames.Add(MirAction.Struck, new Frame(128, 3, 0, 200));
            frame.Frames.Add(MirAction.Die, new Frame(152, 4, 0, 100));
            frame.Frames.Add(MirAction.Dead, new Frame(155, 1, 3, 1000));
            frame.Frames.Add(MirAction.Revive, new Frame(152, 4, 0, 100) { Reverse = true });

            //54 - DarkDustPile, MudPile, SnowPile, Treasurebox
            Monsters.Add(frame = new FrameSet());
            frame.Frames.Add(MirAction.Standing, new Frame(0, 3, -3, 1000));
            frame.Frames.Add(MirAction.Struck, new Frame(3, 3, -3, 200));
            frame.Frames.Add(MirAction.Die, new Frame(3, 7, -7, 150));
            frame.Frames.Add(MirAction.Dead, new Frame(9, 1, -1, 1000));
            frame.Frames.Add(MirAction.Revive, new Frame(3, 7, -7, 150) { Reverse = true });

            //55 - Football
            Monsters.Add(frame = new FrameSet());
            frame.Frames.Add(MirAction.Standing, new Frame(0, 1, 0, 1000));
            frame.Frames.Add(MirAction.Walking, new Frame(8, 6, 0, 100));

            //56 - GingerBreadman
            Monsters.Add(frame = new FrameSet());
            frame.Frames.Add(MirAction.Standing, new Frame(0, 4, 0, 500));
            frame.Frames.Add(MirAction.Walking, new Frame(32, 6, 0, 100));
            frame.Frames.Add(MirAction.Attack1, new Frame(80, 6, 0, 100));
            frame.Frames.Add(MirAction.Struck, new Frame(128, 3, 0, 200));
            frame.Frames.Add(MirAction.Die, new Frame(152, 6, 0, 100));
            frame.Frames.Add(MirAction.Dead, new Frame(157, 1, 5, 1000));
            frame.Frames.Add(MirAction.Revive, new Frame(152, 6, 0, 100) { Reverse = true });

            //57 - MutatedManworm, CrazyManworm
            Monsters.Add(frame = new FrameSet());
            frame.Frames.Add(MirAction.Standing, new Frame(0, 4, 0, 500));
            frame.Frames.Add(MirAction.Walking, new Frame(32, 6, 0, 100));
            frame.Frames.Add(MirAction.Attack1, new Frame(80, 6, 0, 100));
            frame.Frames.Add(MirAction.Attack2, new Frame(208, 8, 0, 100));
            frame.Frames.Add(MirAction.Struck, new Frame(128, 2, 0, 200));
            frame.Frames.Add(MirAction.Die, new Frame(144, 8, 0, 100));
            frame.Frames.Add(MirAction.Dead, new Frame(151, 1, 7, 1000));
            frame.Frames.Add(MirAction.Revive, new Frame(144, 8, 0, 100) { Reverse = true });

            //58 - TailedLion
            Monsters.Add(frame = new FrameSet());
            frame.Frames.Add(MirAction.Standing, new Frame(0, 4, 0, 500));
            frame.Frames.Add(MirAction.Walking, new Frame(32, 8, 0, 100));
            frame.Frames.Add(MirAction.Attack1, new Frame(120, 6, 0, 100));
            frame.Frames.Add(MirAction.Struck, new Frame(96, 3, 0, 200));
            frame.Frames.Add(MirAction.Die, new Frame(168, 6, 0, 100));
            frame.Frames.Add(MirAction.Dead, new Frame(173, 1, 5, 1000));
            frame.Frames.Add(MirAction.Revive, new Frame(168, 6, 0, 100) { Reverse = true });

            //59 - Behemoth
            Monsters.Add(frame = new FrameSet());
            frame.Frames.Add(MirAction.Standing, new Frame(0, 4, 0, 500));
            frame.Frames.Add(MirAction.Walking, new Frame(32, 6, 0, 100));
            frame.Frames.Add(MirAction.Attack1, new Frame(80, 6, 0, 100));
            frame.Frames.Add(MirAction.Attack2, new Frame(224, 6, 0, 100));
            frame.Frames.Add(MirAction.Attack3, new Frame(272, 10, 0, 100));
            frame.Frames.Add(MirAction.Struck, new Frame(128, 2, 0, 200));
            frame.Frames.Add(MirAction.Die, new Frame(144, 10, 0, 100));
            frame.Frames.Add(MirAction.Dead, new Frame(153, 1, 9, 1000));
            frame.Frames.Add(MirAction.Revive, new Frame(144, 10, 0, 100) { Reverse = true });

            //60 - PoisonHugger, Hugger, ManectricSlave
            Monsters.Add(frame = new FrameSet());
            frame.Frames.Add(MirAction.Standing, new Frame(0, 4, 0, 500));
            frame.Frames.Add(MirAction.Walking, new Frame(32, 6, 0, 100));
            frame.Frames.Add(MirAction.Attack1, new Frame(80, 6, 0, 100));
            frame.Frames.Add(MirAction.Attack2, new Frame(208, 6, 0, 100));
            frame.Frames.Add(MirAction.Attack3, new Frame(256, 8, 0, 100));
            frame.Frames.Add(MirAction.Struck, new Frame(128, 2, 0, 200));
            frame.Frames.Add(MirAction.Die, new Frame(144, 8, 0, 100));
            frame.Frames.Add(MirAction.Dead, new Frame(151, 1, 7, 1000));
            frame.Frames.Add(MirAction.Revive, new Frame(144, 8, 0, 100) { Reverse = true });

            //61 - DreamDevourer, DarkDevourer
            Monsters.Add(frame = new FrameSet());
            frame.Frames.Add(MirAction.Standing, new Frame(0, 4, 0, 500));
            frame.Frames.Add(MirAction.Walking, new Frame(32, 6, 0, 100));
            frame.Frames.Add(MirAction.Attack1, new Frame(80, 6, 0, 100));
            frame.Frames.Add(MirAction.Attack2, new Frame(208, 7, 0, 100));
            frame.Frames.Add(MirAction.Struck, new Frame(128, 2, 0, 200));
            frame.Frames.Add(MirAction.Die, new Frame(144, 8, 0, 100));
            frame.Frames.Add(MirAction.Dead, new Frame(151, 1, 7, 1000));
            frame.Frames.Add(MirAction.Revive, new Frame(144, 8, 0, 100) { Reverse = true });

            //62 - Snowman
            Monsters.Add(frame = new FrameSet());
            frame.Frames.Add(MirAction.Standing, new Frame(0, 2, 0, 500));
            frame.Frames.Add(MirAction.Struck, new Frame(16, 2, 0, 200));
            frame.Frames.Add(MirAction.Die, new Frame(32, 8, 0, 100));
            frame.Frames.Add(MirAction.Dead, new Frame(39, 1, 7, 1000));
            frame.Frames.Add(MirAction.Revive, new Frame(32, 8, 0, 100) { Reverse = true });

            //63 - GiantEgg, IcePillar
            Monsters.Add(frame = new FrameSet());
            frame.Frames.Add(MirAction.Standing, new Frame(0, 1, -1, 1000));
            frame.Frames.Add(MirAction.Struck, new Frame(1, 4, -4, 200));
            frame.Frames.Add(MirAction.Die, new Frame(5, 7, -7, 150));
            frame.Frames.Add(MirAction.Dead, new Frame(11, 1, -1, 1000));
            frame.Frames.Add(MirAction.Revive, new Frame(5, 7, -7, 150) { Reverse = true });

            //64 - BlueSanta
            Monsters.Add(frame = new FrameSet());
            frame.Frames.Add(MirAction.Standing, new Frame(0, 4, 0, 500));
            frame.Frames.Add(MirAction.Walking, new Frame(32, 8, 0, 100));
            frame.Frames.Add(MirAction.Attack1, new Frame(120, 6, 0, 100));
            frame.Frames.Add(MirAction.Struck, new Frame(96, 3, 0, 200));
            frame.Frames.Add(MirAction.Die, new Frame(168, 5, 0, 100));
            frame.Frames.Add(MirAction.Dead, new Frame(173, 1, 4, 1000));
            frame.Frames.Add(MirAction.Revive, new Frame(168, 5, 0, 100) { Reverse = true });

            //65 - BattleStandard
            Monsters.Add(frame = new FrameSet());
            frame.Frames.Add(MirAction.Standing, new Frame(0, 8, -8, 500));
            frame.Frames.Add(MirAction.Struck, new Frame(8, 3, -3, 200));
            frame.Frames.Add(MirAction.Die, new Frame(11, 8, -8, 100));
            frame.Frames.Add(MirAction.Dead, new Frame(17, 1, -1, 1000));

            //66 - WingedTigerLord
            Monsters.Add(frame = new FrameSet());
            frame.Frames.Add(MirAction.Standing, new Frame(0, 6, 0, 500));
            frame.Frames.Add(MirAction.Walking, new Frame(48, 10, 0, 100));
            frame.Frames.Add(MirAction.Attack1, new Frame(128, 11, 0, 100));
            frame.Frames.Add(MirAction.Attack2, new Frame(216, 9, 0, 100));
            frame.Frames.Add(MirAction.Attack3, new Frame(288, 5, 0, 100));
            //frame.Frames.Add(MirAction.Attack4, new Frame(328, 8, 0, 100));
            //frame.Frames.Add(MirAction.Attack5, new Frame(392, 5, 0, 200));
            //frame.Frames.Add(MirAction.Attack6, new Frame(432, 8, 0, 100));
            //frame.Frames.Add(MirAction.Attack7, new Frame(496, 8, 0, 100));
            //This mob has a lot actions , I just listed the frame numbers ready for adding when coding the AI

            //67 - TurtleKing
            Monsters.Add(frame = new FrameSet());
            frame.Frames.Add(MirAction.Standing, new Frame(0, 4, 0, 500));
            frame.Frames.Add(MirAction.Walking, new Frame(32, 6, 0, 100));
            frame.Frames.Add(MirAction.Attack1, new Frame(80, 10, 0, 100));
            frame.Frames.Add(MirAction.Attack2, new Frame(248, 6, 0, 100));
            frame.Frames.Add(MirAction.Struck, new Frame(160, 2, 0, 200));
            frame.Frames.Add(MirAction.Die, new Frame(176, 9, 0, 100));
            frame.Frames.Add(MirAction.Dead, new Frame(184, 1, 8, 1000));
            frame.Frames.Add(MirAction.Revive, new Frame(176, 9, 0, 100) { Reverse = true });
            //frame.Frames.Add(MirAction.Attack3, new Frame(296, 6, 0, 100));
            //frame.Frames.Add(MirAction.Attack4, new Frame(344, 6, 0, 100));
            //frame.Frames.Add(MirAction.Attack5, new Frame(392, 8, 0, 100));

            //68 - Bush
            Monsters.Add(frame = new FrameSet());
            frame.Frames.Add(MirAction.Standing, new Frame(0, 4, -4, 500));
            frame.Frames.Add(MirAction.Struck, new Frame(4, 4, -4, 200));
            frame.Frames.Add(MirAction.Die, new Frame(8, 4, -4, 100));
            frame.Frames.Add(MirAction.Dead, new Frame(15, 1, -1, 1000));

            //--------------------
            //--CHECK NO FURTHER UNTIL ABOVE HAS BEEN LOCKED--
            //--------------------

            //69 - HellSlasher, HellCannibal, ManectricClub, ManectricClaw
            Monsters.Add(frame = new FrameSet());
            frame.Frames.Add(MirAction.Standing, new Frame(0, 4, 0, 500));
            frame.Frames.Add(MirAction.Walking, new Frame(32, 6, 0, 200));
            frame.Frames.Add(MirAction.Attack1, new Frame(80, 6, 0, 100));
            frame.Frames.Add(MirAction.Attack2, new Frame(224, 10, 0, 100));
            frame.Frames.Add(MirAction.Struck, new Frame(128, 2, 0, 200));
            frame.Frames.Add(MirAction.Die, new Frame(144, 10, 0, 100));
            frame.Frames.Add(MirAction.Dead, new Frame(153, 1, 9, 1000));
            frame.Frames.Add(MirAction.Revive, new Frame(144, 10, 0, 100) { Reverse = true });

            //70 - HellPirate, FlameSpear
            Monsters.Add(frame = new FrameSet());
            frame.Frames.Add(MirAction.Standing, new Frame(0, 4, 0, 500));
            frame.Frames.Add(MirAction.Walking, new Frame(32, 6, 0, 200));
            frame.Frames.Add(MirAction.Attack1, new Frame(80, 6, 0, 100));
            frame.Frames.Add(MirAction.Attack2, new Frame(224, 7, 0, 100));
            frame.Frames.Add(MirAction.Struck, new Frame(128, 2, 0, 200));
            frame.Frames.Add(MirAction.Die, new Frame(144, 10, 0, 100));
            frame.Frames.Add(MirAction.Dead, new Frame(153, 1, 9, 1000));
            frame.Frames.Add(MirAction.AttackRange1, new Frame(224, 7, 0, 100));
            frame.Frames.Add(MirAction.AttackRange2, new Frame(224, 7, 0, 100));
            frame.Frames.Add(MirAction.Revive, new Frame(144, 10, 0, 100) { Reverse = true });

            //71 - HellBolt, WitchDoctor
            Monsters.Add(frame = new FrameSet());
            frame.Frames.Add(MirAction.Standing, new Frame(0, 4, 0, 500));
            frame.Frames.Add(MirAction.Walking, new Frame(32, 6, 0, 200));
            frame.Frames.Add(MirAction.Attack1, new Frame(80, 10, 0, 100));
            frame.Frames.Add(MirAction.Attack2, new Frame(80, 10, 0, 100));
            frame.Frames.Add(MirAction.Struck, new Frame(160, 2, 0, 200));
            frame.Frames.Add(MirAction.Die, new Frame(176, 10, 0, 100));
            frame.Frames.Add(MirAction.Dead, new Frame(185, 1, 9, 1000));
            frame.Frames.Add(MirAction.AttackRange1, new Frame(256, 6, 0, 100));
            frame.Frames.Add(MirAction.AttackRange2, new Frame(256, 6, 0, 100));
            frame.Frames.Add(MirAction.Revive, new Frame(176, 10, 0, 100) { Reverse = true });

            //72 - Hellkeeper         
            Monsters.Add(frame = new FrameSet());
            frame.Frames.Add(MirAction.Standing, new Frame(0, 4, -4, 500));
            frame.Frames.Add(MirAction.Attack1, new Frame(4, 8, -8, 100));
            frame.Frames.Add(MirAction.Attack2, new Frame(22, 10, -10, 100));
            frame.Frames.Add(MirAction.Struck, new Frame(12, 2, -2, 200));
            frame.Frames.Add(MirAction.Die, new Frame(14, 8, -8, 100));
            frame.Frames.Add(MirAction.Dead, new Frame(21, 1, -1, 1000));
            frame.Frames.Add(MirAction.Revive, new Frame(21, 1, 0, 100) { Reverse = true });

            //73 - ManectricHammer
            Monsters.Add(frame = new FrameSet());
            frame.Frames.Add(MirAction.Standing, new Frame(0, 4, 0, 500));
            frame.Frames.Add(MirAction.Walking, new Frame(32, 6, 0, 200));
            frame.Frames.Add(MirAction.Attack1, new Frame(80, 6, 0, 100));
            frame.Frames.Add(MirAction.Attack2, new Frame(80, 6, 0, 100));
            frame.Frames.Add(MirAction.Struck, new Frame(128, 2, 0, 200));
            frame.Frames.Add(MirAction.Die, new Frame(144, 7, 0, 100));
            frame.Frames.Add(MirAction.Dead, new Frame(150, 1, 6, 1000));
            frame.Frames.Add(MirAction.Revive, new Frame(144, 7, 0, 100) { Reverse = true });

            //74 - ManectricStaff
            Monsters.Add(frame = new FrameSet());
            frame.Frames.Add(MirAction.Standing, new Frame(0, 4, 0, 500));
            frame.Frames.Add(MirAction.Walking, new Frame(32, 6, 0, 200));
            frame.Frames.Add(MirAction.Attack1, new Frame(80, 10, 0, 100));
            frame.Frames.Add(MirAction.Attack2, new Frame(248, 6, 0, 100));
            frame.Frames.Add(MirAction.Struck, new Frame(160, 2, 0, 200));
            frame.Frames.Add(MirAction.Die, new Frame(176, 9, 0, 100));
            frame.Frames.Add(MirAction.Dead, new Frame(184, 1, 8, 1000));
            frame.Frames.Add(MirAction.Revive, new Frame(176, 9, 0, 100) { Reverse = true });

            //75 - ManectricBlest, NamelessGhost, DarkGhost, ChaosGhost, TrollHammer, TrollBommer, TrollStoner
            Monsters.Add(frame = new FrameSet());
            frame.Frames.Add(MirAction.Standing, new Frame(0, 4, 0, 500));
            frame.Frames.Add(MirAction.Walking, new Frame(32, 6, 0, 200));
            frame.Frames.Add(MirAction.Attack1, new Frame(80, 6, 0, 100));
            frame.Frames.Add(MirAction.Attack2, new Frame(208, 8, 0, 100));
            frame.Frames.Add(MirAction.Struck, new Frame(128, 2, 0, 200));
            frame.Frames.Add(MirAction.Die, new Frame(144, 8, 0, 100));
            frame.Frames.Add(MirAction.Dead, new Frame(151, 1, 7, 1000));
            frame.Frames.Add(MirAction.AttackRange1, new Frame(80, 6, 0, 100));
            frame.Frames.Add(MirAction.Revive, new Frame(144, 8, 0, 100) { Reverse = true });

            //76 - ManectricKing, TrollKing
            Monsters.Add(frame = new FrameSet());
            frame.Frames.Add(MirAction.Standing, new Frame(0, 4, 0, 500));
            frame.Frames.Add(MirAction.Walking, new Frame(32, 6, 0, 200));
            frame.Frames.Add(MirAction.Attack1, new Frame(80, 6, 0, 100));
            frame.Frames.Add(MirAction.Attack2, new Frame(224, 8, 0, 100));
            frame.Frames.Add(MirAction.Attack3, new Frame(224, 8, 0, 100));
            frame.Frames.Add(MirAction.Struck, new Frame(128, 2, 0, 200));
            frame.Frames.Add(MirAction.Die, new Frame(144, 10, 0, 100));
            frame.Frames.Add(MirAction.Dead, new Frame(153, 1, 9, 1000));
            frame.Frames.Add(MirAction.AttackRange1, new Frame(224, 8, 0, 100));
            frame.Frames.Add(MirAction.Revive, new Frame(144, 10, 0, 100) { Reverse = true });

            //77 - FlameMage, FlameScythe, FlameAssassin
            Monsters.Add(frame = new FrameSet());
            frame.Frames.Add(MirAction.Standing, new Frame(0, 4, 0, 500));
            frame.Frames.Add(MirAction.Walking, new Frame(32, 6, 0, 200));
            frame.Frames.Add(MirAction.Attack1, new Frame(80, 6, 0, 100));
            frame.Frames.Add(MirAction.Attack2, new Frame(224, 6, 0, 100));
            frame.Frames.Add(MirAction.Struck, new Frame(128, 2, 0, 200));
            frame.Frames.Add(MirAction.Die, new Frame(144, 10, 0, 100));
            frame.Frames.Add(MirAction.Dead, new Frame(153, 1, 9, 1000));
            frame.Frames.Add(MirAction.AttackRange1, new Frame(224, 6, 0, 100));
            frame.Frames.Add(MirAction.AttackRange2, new Frame(224, 6, 0, 100));
            frame.Frames.Add(MirAction.Revive, new Frame(144, 10, 0, 100) { Reverse = true });

            //78 - FlameQueen
            Monsters.Add(frame = new FrameSet());
            frame.Frames.Add(MirAction.Standing, new Frame(0, 4, 0, 500));
            frame.Frames.Add(MirAction.Walking, new Frame(32, 6, 0, 200));
            frame.Frames.Add(MirAction.Attack1, new Frame(80, 6, 0, 100));
            frame.Frames.Add(MirAction.Attack2, new Frame(224, 9, 0, 100));
            frame.Frames.Add(MirAction.Struck, new Frame(128, 2, 0, 200));
            frame.Frames.Add(MirAction.Die, new Frame(144, 10, 0, 100));
            frame.Frames.Add(MirAction.Dead, new Frame(153, 1, 9, 1000));
            frame.Frames.Add(MirAction.AttackRange1, new Frame(224, 9, 0, 100));
            frame.Frames.Add(MirAction.AttackRange2, new Frame(224, 9, 0, 100));
            frame.Frames.Add(MirAction.Revive, new Frame(144, 10, 0, 100) { Reverse = true });

            //79 - HellKnight1~4
            Monsters.Add(frame = new FrameSet());
            frame.Frames.Add(MirAction.Standing, new Frame(0, 4, 0, 500));
            frame.Frames.Add(MirAction.Walking, new Frame(32, 6, 0, 200));
            frame.Frames.Add(MirAction.Attack1, new Frame(80, 6, 0, 100));
            frame.Frames.Add(MirAction.Attack2, new Frame(176, 6, 0, 100));
            frame.Frames.Add(MirAction.Struck, new Frame(128, 2, 0, 200));
            frame.Frames.Add(MirAction.Die, new Frame(144, 4, 0, 100));
            frame.Frames.Add(MirAction.Dead, new Frame(147, 1, 3, 1000));
            frame.Frames.Add(MirAction.AttackRange1, new Frame(80, 6, 0, 100));
            frame.Frames.Add(MirAction.AttackRange2, new Frame(176, 6, 0, 100));
            frame.Frames.Add(MirAction.Revive, new Frame(144, 4, 0, 100) { Reverse = true });

            //80 - HellLord
            Monsters.Add(frame = new FrameSet());
            frame.Frames.Add(MirAction.Standing, new Frame(0, 4, -4, 500));
            frame.Frames.Add(MirAction.Attack1, new Frame(4, 6, -6, 100));
            frame.Frames.Add(MirAction.Attack2, new Frame(10, 5, -5, 100));
            frame.Frames.Add(MirAction.Struck, new Frame(0, 2, -2, 200));
            frame.Frames.Add(MirAction.Die, new Frame(0, 4, -4, 100));
            frame.Frames.Add(MirAction.Dead, new Frame(0, 1, -1, 1000));
            frame.Frames.Add(MirAction.AttackRange1, new Frame(4, 6, -6, 100));
            frame.Frames.Add(MirAction.AttackRange2, new Frame(10, 5, -5, 100));
            frame.Frames.Add(MirAction.Revive, new Frame(0, 4, -4, 100) { Reverse = true });

            //81 - WaterGuard
            Monsters.Add(frame = new FrameSet());
            frame.Frames.Add(MirAction.Standing, new Frame(0, 4, 0, 500));
            frame.Frames.Add(MirAction.Walking, new Frame(32, 6, 0, 200));
            frame.Frames.Add(MirAction.Attack1, new Frame(80, 6, 0, 100));
            frame.Frames.Add(MirAction.Attack2, new Frame(208, 7, 0, 100));
            frame.Frames.Add(MirAction.Struck, new Frame(128, 2, 0, 200));
            frame.Frames.Add(MirAction.Die, new Frame(144, 8, 0, 100));
            frame.Frames.Add(MirAction.Dead, new Frame(151, 1, 7, 1000));
            frame.Frames.Add(MirAction.AttackRange1, new Frame(80, 6, 0, 100));
            frame.Frames.Add(MirAction.AttackRange2, new Frame(208, 7, 0, 100));
            frame.Frames.Add(MirAction.Revive, new Frame(144, 8, 0, 100) { Reverse = true });

            //82 - IceGuard
            Monsters.Add(frame = new FrameSet());
            frame.Frames.Add(MirAction.Standing, new Frame(0, 4, 0, 500));
            frame.Frames.Add(MirAction.Walking, new Frame(32, 6, 0, 200));
            frame.Frames.Add(MirAction.Attack1, new Frame(80, 6, 0, 100));
            frame.Frames.Add(MirAction.Attack2, new Frame(208, 6, 0, 100));
            frame.Frames.Add(MirAction.Struck, new Frame(128, 2, 0, 200));
            frame.Frames.Add(MirAction.Die, new Frame(144, 8, 0, 100));
            frame.Frames.Add(MirAction.Dead, new Frame(151, 1, 7, 1000));
            frame.Frames.Add(MirAction.AttackRange1, new Frame(80, 6, 0, 100));
            frame.Frames.Add(MirAction.AttackRange2, new Frame(208, 6, 0, 100));
            frame.Frames.Add(MirAction.Revive, new Frame(144, 8, 0, 100) { Reverse = true });

            //83 - DemonGuard
            Monsters.Add(frame = new FrameSet());
            frame.Frames.Add(MirAction.Standing, new Frame(0, 4, 0, 500));
            frame.Frames.Add(MirAction.Walking, new Frame(32, 6, 0, 200));
            frame.Frames.Add(MirAction.Attack1, new Frame(80, 4, 0, 100));
            frame.Frames.Add(MirAction.Struck, new Frame(112, 2, 0, 200));
            frame.Frames.Add(MirAction.Die, new Frame(128, 8, 0, 100));
            frame.Frames.Add(MirAction.Dead, new Frame(135, 1, 7, 1000));
            frame.Frames.Add(MirAction.Attack2, new Frame(192, 6, 0, 100));
            frame.Frames.Add(MirAction.Show, new Frame(240, 6, 0, 200));

            //84 - KingGuard
            Monsters.Add(frame = new FrameSet());
            frame.Frames.Add(MirAction.Standing, new Frame(0, 4, 0, 500));
            frame.Frames.Add(MirAction.Walking, new Frame(32, 6, 0, 200));
            frame.Frames.Add(MirAction.Attack1, new Frame(80, 6, 0, 100));
            frame.Frames.Add(MirAction.Attack2, new Frame(224, 6, 0, 100));//bugy
            frame.Frames.Add(MirAction.AttackRange1, new Frame(272, 8, 0, 100));//ragneg ?
            frame.Frames.Add(MirAction.AttackRange2, new Frame(336, 7, 0, 100));//ragneg ?
            frame.Frames.Add(MirAction.Struck, new Frame(128, 2, 0, 200));
            frame.Frames.Add(MirAction.Die, new Frame(144, 10, 0, 100));
            frame.Frames.Add(MirAction.Dead, new Frame(153, 1, 9, 1000));
            frame.Frames.Add(MirAction.Revive, new Frame(144, 10, 0, 100) { Reverse = true });

            //85 - Bunny, Bunny2
            Monsters.Add(frame = new FrameSet());
            frame.Frames.Add(MirAction.Standing, new Frame(0, 4, 0, 500));
            frame.Frames.Add(MirAction.Walking, new Frame(32, 5, 0, 200));
            frame.Frames.Add(MirAction.Attack1, new Frame(72, 7, 0, 100));
            frame.Frames.Add(MirAction.Struck, new Frame(128, 2, 0, 200));
            frame.Frames.Add(MirAction.Die, new Frame(144, 6, 0, 100));
            frame.Frames.Add(MirAction.Dead, new Frame(149, 1, 4, 1000));

            //86 - DarkBeast, LightBeast 
            Monsters.Add(frame = new FrameSet());
            frame.Frames.Add(MirAction.Standing, new Frame(0, 6, 0, 500));
            frame.Frames.Add(MirAction.Walking, new Frame(48, 6, 0, 200));
            frame.Frames.Add(MirAction.Attack1, new Frame(96, 7, 0, 100));
            frame.Frames.Add(MirAction.Struck, new Frame(152, 3, 0, 200));
            frame.Frames.Add(MirAction.Die, new Frame(176, 9, 0, 100));
            frame.Frames.Add(MirAction.Dead, new Frame(184, 1, 0, 1000) { Reverse = true });
            frame.Frames.Add(MirAction.Attack2, new Frame(248, 6, 0, 100));

            //87 - HardenRhino
            Monsters.Add(frame = new FrameSet());
            frame.Frames.Add(MirAction.Standing, new Frame(0, 6, 0, 500));
            frame.Frames.Add(MirAction.Walking, new Frame(48, 10, 0, 200));
            frame.Frames.Add(MirAction.Attack1, new Frame(128, 7, 0, 100));
            frame.Frames.Add(MirAction.Struck, new Frame(184, 3, 0, 200));
            frame.Frames.Add(MirAction.Die, new Frame(208, 10, 0, 100));
            frame.Frames.Add(MirAction.Dead, new Frame(217, 1, 0, 1000) { Reverse = true });
            frame.Frames.Add(MirAction.Attack2, new Frame(288, 7, 0, 100));

            //88 - AncientBringer
            Monsters.Add(frame = new FrameSet());
            frame.Frames.Add(MirAction.Standing, new Frame(0, 6, 0, 500));
            frame.Frames.Add(MirAction.Walking, new Frame(48, 8, 0, 200));
            frame.Frames.Add(MirAction.Attack1, new Frame(112, 10, 0, 100));
            frame.Frames.Add(MirAction.Attack2, new Frame(304, 10, 0, 100));
            frame.Frames.Add(MirAction.Struck, new Frame(192, 4, 0, 200));
            frame.Frames.Add(MirAction.Die, new Frame(224, 10, 0, 100));
            frame.Frames.Add(MirAction.Dead, new Frame(233, 1, 9, 1000));
            frame.Frames.Add(MirAction.AttackRange1, new Frame(384, 8, 0, 100));
            frame.Frames.Add(MirAction.AttackRange2, new Frame(448, 8, 0, 100));

            //89 - Jar1
            Monsters.Add(frame = new FrameSet());
            frame.Frames.Add(MirAction.Standing, new Frame(0, 4, 0, 500));
            frame.Frames.Add(MirAction.Struck, new Frame(18, 4, 0, 200));
            frame.Frames.Add(MirAction.Die, new Frame(50, 10, 0, 100));
            frame.Frames.Add(MirAction.Dead, new Frame(59, 1, 0, 1000));

            //90 - SeedingsGeneral
            Monsters.Add(frame = new FrameSet());
            frame.Frames.Add(MirAction.SitDown, new Frame(0, 4, 0, 500));
            frame.Frames.Add(MirAction.Standing, new Frame(32, 4, 0, 500));
            frame.Frames.Add(MirAction.Walking, new Frame(64, 7, 0, 200));
            //frame.Frames.Add(MirAction.Runing, new Frame(120, 6, 0, 100));
            frame.Frames.Add(MirAction.Attack1, new Frame(168, 9, 0, 100));
            frame.Frames.Add(MirAction.Attack2, new Frame(240, 9, 0, 100));
            frame.Frames.Add(MirAction.AttackRange1, new Frame(312, 8, 0, 100)); //stupple 08/04
            frame.Frames.Add(MirAction.AttackRange2, new Frame(376, 9, 0, 100));
            frame.Frames.Add(MirAction.Struck, new Frame(448, 3, 0, 200));
            frame.Frames.Add(MirAction.Die, new Frame(472, 8, 0, 100));
            frame.Frames.Add(MirAction.Dead, new Frame(479, 1, 7, 1000));
            frame.Frames.Add(MirAction.Revive, new Frame(472, 10, 0, 100) { Reverse = true });

            //91 - Tucson, TucsonFighter
            Monsters.Add(frame = new FrameSet());
            frame.Frames.Add(MirAction.Standing, new Frame(0, 6, 0, 500));
            frame.Frames.Add(MirAction.Walking, new Frame(48, 6, 0, 200));
            frame.Frames.Add(MirAction.Attack1, new Frame(96, 9, 0, 100));
            frame.Frames.Add(MirAction.Struck, new Frame(168, 3, 0, 200));
            frame.Frames.Add(MirAction.Die, new Frame(192, 9, 0, 100));
            frame.Frames.Add(MirAction.Dead, new Frame(200, 1, 8, 1000));
            frame.Frames.Add(MirAction.Revive, new Frame(192, 10, 0, 100) { Reverse = true });

            //92 - BLANK
            Monsters.Add(frame = new FrameSet());

            //93 - TucsonMage
            Monsters.Add(frame = new FrameSet());
            frame.Frames.Add(MirAction.Standing, new Frame(0, 7, 0, 500));
            frame.Frames.Add(MirAction.Walking, new Frame(56, 6, 0, 200));
            frame.Frames.Add(MirAction.Attack1, new Frame(104, 7, 0, 100));
            frame.Frames.Add(MirAction.Attack2, new Frame(160, 7, 0, 100));
            frame.Frames.Add(MirAction.Struck, new Frame(216, 3, 0, 200));
            frame.Frames.Add(MirAction.Die, new Frame(240, 7, 0, 100));
            frame.Frames.Add(MirAction.Dead, new Frame(246, 1, 6, 1000));
            frame.Frames.Add(MirAction.Revive, new Frame(240, 7, 0, 100) { Reverse = true });

            //94 - TucsonWarrior
            Monsters.Add(frame = new FrameSet());
            frame.Frames.Add(MirAction.Standing, new Frame(0, 5, 0, 500));
            frame.Frames.Add(MirAction.Walking, new Frame(40, 6, 0, 200));
            frame.Frames.Add(MirAction.Attack1, new Frame(88, 8, 0, 100));
            frame.Frames.Add(MirAction.Attack2, new Frame(152, 8, 0, 100));
            frame.Frames.Add(MirAction.Struck, new Frame(216, 3, 0, 200));
            frame.Frames.Add(MirAction.Die, new Frame(240, 7, 0, 100));
            frame.Frames.Add(MirAction.Dead, new Frame(246, 1, 6, 1000));
            frame.Frames.Add(MirAction.Revive, new Frame(240, 7, 0, 100) { Reverse = true });

            //95 - Armadillo
            Monsters.Add(frame = new FrameSet());
            frame.Frames.Add(MirAction.Standing, new Frame(0, 6, 0, 500));
            frame.Frames.Add(MirAction.Walking, new Frame(48, 6, 0, 200));
            frame.Frames.Add(MirAction.Attack1, new Frame(96, 8, 0, 100));
            frame.Frames.Add(MirAction.Attack2, new Frame(160, 10, 0, 100));
            frame.Frames.Add(MirAction.Attack3, new Frame(240, 9, 0, 100));
            frame.Frames.Add(MirAction.Struck, new Frame(312, 3, 0, 200));
            frame.Frames.Add(MirAction.Die, new Frame(336, 10, 0, 100));
            frame.Frames.Add(MirAction.Dead, new Frame(345, 1, 9, 1000));
            frame.Frames.Add(MirAction.Revive, new Frame(336, 10, 0, 100) { Reverse = true });
            frame.Frames.Add(MirAction.Show, new Frame(416, 7, 0, 200));

            //96 - ArmadilloElder
            Monsters.Add(frame = new FrameSet());
            frame.Frames.Add(MirAction.Standing, new Frame(0, 5, 0, 500));
            frame.Frames.Add(MirAction.Walking, new Frame(40, 6, 0, 200));
            frame.Frames.Add(MirAction.Attack1, new Frame(88, 10, 0, 100));
            frame.Frames.Add(MirAction.Attack2, new Frame(168, 10, 0, 100));
            frame.Frames.Add(MirAction.Attack3, new Frame(248, 9, 0, 100));
            frame.Frames.Add(MirAction.Struck, new Frame(320, 3, 0, 200));
            frame.Frames.Add(MirAction.Die, new Frame(344, 10, 0, 100));
            frame.Frames.Add(MirAction.Dead, new Frame(353, 1, 9, 1000));
            frame.Frames.Add(MirAction.Revive, new Frame(336, 10, 0, 100) { Reverse = true });
            frame.Frames.Add(MirAction.Show, new Frame(424, 7, 0, 200));

            //97 - TucsonEgg
            Monsters.Add(frame = new FrameSet());
            frame.Frames.Add(MirAction.Standing, new Frame(0, 1, -1, 500));
            frame.Frames.Add(MirAction.Struck, new Frame(1, 1, -1, 200));
            frame.Frames.Add(MirAction.Die, new Frame(10, 10, -10, 100));
            frame.Frames.Add(MirAction.Dead, new Frame(11, 1, -1, 1000));

            //98 - PlaguedTucson 
            Monsters.Add(frame = new FrameSet());
            frame.Frames.Add(MirAction.Standing, new Frame(0, 6, 0, 500));
            frame.Frames.Add(MirAction.Walking, new Frame(48, 6, 0, 200));
            frame.Frames.Add(MirAction.Attack1, new Frame(96, 8, 0, 100));
            frame.Frames.Add(MirAction.Struck, new Frame(160, 3, 0, 200));
            frame.Frames.Add(MirAction.Die, new Frame(184, 8, 0, 100));
            frame.Frames.Add(MirAction.Dead, new Frame(191, 1, 7, 1000));
            frame.Frames.Add(MirAction.Revive, new Frame(184, 8, 0, 100) { Reverse = true });

            //99 - SandSnail 
            Monsters.Add(frame = new FrameSet());
            frame.Frames.Add(MirAction.Standing, new Frame(0, 9, 0, 500));
            frame.Frames.Add(MirAction.Walking, new Frame(72, 6, 0, 200));
            frame.Frames.Add(MirAction.Attack1, new Frame(120, 8, 0, 100));
            frame.Frames.Add(MirAction.Attack2, new Frame(184, 10, 0, 100));
            frame.Frames.Add(MirAction.Attack3, new Frame(264, 10, 0, 100));
            frame.Frames.Add(MirAction.Struck, new Frame(344, 3, 0, 200));
            frame.Frames.Add(MirAction.Die, new Frame(368, 10, 0, 100));
            frame.Frames.Add(MirAction.Dead, new Frame(377, 1, 9, 1000));
            frame.Frames.Add(MirAction.Revive, new Frame(368, 10, 0, 100) { Reverse = true });

            //100 - CannibalTentacles
            Monsters.Add(frame = new FrameSet());
            frame.Frames.Add(MirAction.Standing, new Frame(0, 9, 0, 500));
            frame.Frames.Add(MirAction.Walking, new Frame(72, 6, 0, 200));
            frame.Frames.Add(MirAction.Attack1, new Frame(120, 10, 0, 100));
            frame.Frames.Add(MirAction.Attack2, new Frame(184, 10, 0, 100));
            frame.Frames.Add(MirAction.Struck, new Frame(344, 3, 0, 200));
            frame.Frames.Add(MirAction.Die, new Frame(368, 10, 0, 100));
            frame.Frames.Add(MirAction.Dead, new Frame(377, 1, 9, 1000));
            frame.Frames.Add(MirAction.Revive, new Frame(368, 10, 0, 100) { Reverse = true });

            //101 - TucsonGeneral  
            Monsters.Add(frame = new FrameSet());
            frame.Frames.Add(MirAction.Standing, new Frame(0, 8, 0, 500));
            frame.Frames.Add(MirAction.Walking, new Frame(64, 6, 0, 200));
            frame.Frames.Add(MirAction.Attack1, new Frame(112, 7, 0, 100));
            frame.Frames.Add(MirAction.Attack2, new Frame(168, 7, 0, 100));
            frame.Frames.Add(MirAction.Attack3, new Frame(224, 7, 0, 100));
            frame.Frames.Add(MirAction.AttackRange1, new Frame(280, 8, 0, 100));
            frame.Frames.Add(MirAction.AttackRange2, new Frame(344, 8, 0, 100));
            frame.Frames.Add(MirAction.Struck, new Frame(408, 4, 0, 200));
            frame.Frames.Add(MirAction.Die, new Frame(440, 8, 0, 100));
            frame.Frames.Add(MirAction.Dead, new Frame(448, 1, 7, 1000));
            frame.Frames.Add(MirAction.Revive, new Frame(440, 8, 0, 100) { Reverse = true });

            //102 - GasToad 
            Monsters.Add(frame = new FrameSet());
            frame.Frames.Add(MirAction.Standing, new Frame(0, 8, 0, 500));
            frame.Frames.Add(MirAction.Walking, new Frame(64, 6, 0, 200));
            frame.Frames.Add(MirAction.Attack1, new Frame(112, 10, 0, 100));
            frame.Frames.Add(MirAction.Attack2, new Frame(192, 8, 0, 100));
            frame.Frames.Add(MirAction.Attack3, new Frame(256, 10, 0, 100));
            frame.Frames.Add(MirAction.Struck, new Frame(336, 3, 0, 200));
            frame.Frames.Add(MirAction.Die, new Frame(360, 10, 0, 100));
            frame.Frames.Add(MirAction.Dead, new Frame(369, 1, 9, 1000));
            frame.Frames.Add(MirAction.Revive, new Frame(360, 10, 0, 100) { Reverse = true });

            //103 - Mantis
            Monsters.Add(frame = new FrameSet());
            frame.Frames.Add(MirAction.Standing, new Frame(0, 7, 0, 500));
            frame.Frames.Add(MirAction.Walking, new Frame(56, 6, 0, 200));
            frame.Frames.Add(MirAction.Attack1, new Frame(104, 8, 0, 100));
            frame.Frames.Add(MirAction.Attack2, new Frame(168, 7, 0, 100));
            frame.Frames.Add(MirAction.Struck, new Frame(224, 3, 0, 200));
            frame.Frames.Add(MirAction.Die, new Frame(248, 8, 0, 100));
            frame.Frames.Add(MirAction.Dead, new Frame(288, 1, 7, 1000));
            frame.Frames.Add(MirAction.Revive, new Frame(248, 8, 0, 100) { Reverse = true });

            //104 - SwampWarrior 
            Monsters.Add(frame = new FrameSet());
            frame.Frames.Add(MirAction.Standing, new Frame(0, 10, 0, 500));
            frame.Frames.Add(MirAction.Walking, new Frame(80, 6, 0, 200));
            frame.Frames.Add(MirAction.Attack1, new Frame(128, 10, 0, 100));
            frame.Frames.Add(MirAction.Attack2, new Frame(208, 10, 0, 100));
            frame.Frames.Add(MirAction.Struck, new Frame(288, 3, 0, 200));
            frame.Frames.Add(MirAction.Die, new Frame(312, 10, 0, 100));
            frame.Frames.Add(MirAction.Dead, new Frame(321, 1, 9, 1000));
            frame.Frames.Add(MirAction.Revive, new Frame(312, 10, 0, 100) { Reverse = true });

            //105 - AssassinBird
            Monsters.Add(frame = new FrameSet());
            frame.Frames.Add(MirAction.Standing, new Frame(0, 7, 0, 500));
            frame.Frames.Add(MirAction.Walking, new Frame(56, 6, 0, 200));
            frame.Frames.Add(MirAction.Attack1, new Frame(104, 7, 0, 100));
            frame.Frames.Add(MirAction.Attack2, new Frame(160, 9, 0, 100));
            frame.Frames.Add(MirAction.Attack3, new Frame(232, 9, 0, 100));
            frame.Frames.Add(MirAction.Struck, new Frame(304, 3, 0, 200));
            frame.Frames.Add(MirAction.Die, new Frame(328, 8, 0, 100));
            frame.Frames.Add(MirAction.Dead, new Frame(335, 1, 7, 1000));
            frame.Frames.Add(MirAction.Revive, new Frame(328, 8, 0, 100) { Reverse = true });

            //106 - RhinoWarrior 
            Monsters.Add(frame = new FrameSet());
            frame.Frames.Add(MirAction.Standing, new Frame(0, 10, 0, 500));
            frame.Frames.Add(MirAction.Walking, new Frame(80, 6, 0, 200));
            frame.Frames.Add(MirAction.Attack1, new Frame(128, 7, 0, 100));
            frame.Frames.Add(MirAction.Attack2, new Frame(184, 7, 0, 100));
            frame.Frames.Add(MirAction.Struck, new Frame(240, 3, 0, 200));
            frame.Frames.Add(MirAction.Die, new Frame(264, 7, 0, 100));
            frame.Frames.Add(MirAction.Dead, new Frame(270, 1, 6, 1000));
            frame.Frames.Add(MirAction.Revive, new Frame(264, 7, 0, 100) { Reverse = true });

            //107 - RhinoPriest 
            Monsters.Add(frame = new FrameSet());
            frame.Frames.Add(MirAction.Standing, new Frame(0, 6, 0, 500));
            frame.Frames.Add(MirAction.Walking, new Frame(48, 6, 0, 200));
            frame.Frames.Add(MirAction.Attack1, new Frame(96, 7, 0, 100));
            frame.Frames.Add(MirAction.Attack2, new Frame(152, 7, 0, 100));
            frame.Frames.Add(MirAction.Attack3, new Frame(208, 9, 0, 100));
            frame.Frames.Add(MirAction.Struck, new Frame(280, 3, 0, 200));
            frame.Frames.Add(MirAction.Die, new Frame(304, 9, 0, 100));
            frame.Frames.Add(MirAction.Dead, new Frame(312, 1, 8, 1000));
            frame.Frames.Add(MirAction.Revive, new Frame(304, 9, 0, 100) { Reverse = true });

            //108 - SwampSlime
            Monsters.Add(frame = new FrameSet());
            frame.Frames.Add(MirAction.Standing, new Frame(0, 10, 0, 500));
            frame.Frames.Add(MirAction.Walking, new Frame(80, 6, 0, 200));
            frame.Frames.Add(MirAction.Attack1, new Frame(128, 10, 0, 100));
            frame.Frames.Add(MirAction.Attack2, new Frame(208, 10, 0, 100));
            frame.Frames.Add(MirAction.Struck, new Frame(288, 3, 0, 200));
            frame.Frames.Add(MirAction.Die, new Frame(312, 7, 0, 100));
            frame.Frames.Add(MirAction.Dead, new Frame(218, 1, 6, 1000));
            frame.Frames.Add(MirAction.Revive, new Frame(312, 7, 0, 100) { Reverse = true });

            //109 - RockGuard
            Monsters.Add(frame = new FrameSet());
            frame.Frames.Add(MirAction.Standing, new Frame(0, 9, 0, 500));
            frame.Frames.Add(MirAction.Walking, new Frame(72, 6, 0, 200));
            frame.Frames.Add(MirAction.Attack1, new Frame(120, 10, 0, 100));
            frame.Frames.Add(MirAction.Attack2, new Frame(200, 10, 0, 100));
            frame.Frames.Add(MirAction.Struck, new Frame(280, 3, 0, 200));
            frame.Frames.Add(MirAction.Die, new Frame(304, 8, 0, 100));
            frame.Frames.Add(MirAction.Dead, new Frame(311, 1, 7, 1000));
            frame.Frames.Add(MirAction.Revive, new Frame(304, 8, 0, 100) { Reverse = true });

            //110 - MudWarrior
            Monsters.Add(frame = new FrameSet());
            frame.Frames.Add(MirAction.Standing, new Frame(0, 8, 0, 500));
            frame.Frames.Add(MirAction.Walking, new Frame(64, 6, 0, 200));
            frame.Frames.Add(MirAction.Attack1, new Frame(112, 10, 0, 100));
            frame.Frames.Add(MirAction.Attack2, new Frame(192, 10, 0, 100));
            //frame.Frames.Add(MirAction.Attack3, new Frame(272, 10, 0, 100));
            //frame.Frames.Add(MirAction.AttackRange1, new Frame(848, 8, 0, 100)); 
            //frame.Frames.Add(MirAction.AttackRange2, new Frame(912, 9, 0, 100));
            frame.Frames.Add(MirAction.Struck, new Frame(272, 3, 0, 200));
            frame.Frames.Add(MirAction.Die, new Frame(296, 8, 0, 100));
            frame.Frames.Add(MirAction.Dead, new Frame(303, 1, 7, 1000));
            frame.Frames.Add(MirAction.Revive, new Frame(396, 8, 0, 100) { Reverse = true });
            frame.Frames.Add(MirAction.Show, new Frame(360, 9, 0, 200));

            //111 - SmallPot
            Monsters.Add(frame = new FrameSet());
            frame.Frames.Add(MirAction.Standing, new Frame(12, 9, 0, 500));
            frame.Frames.Add(MirAction.Walking, new Frame(84, 6, 0, 200));
            frame.Frames.Add(MirAction.Attack1, new Frame(132, 10, 0, 100));
            frame.Frames.Add(MirAction.Attack2, new Frame(212, 10, 0, 100));
            frame.Frames.Add(MirAction.Attack3, new Frame(292, 10, 0, 100));
            frame.Frames.Add(MirAction.AttackRange1, new Frame(372, 10, 0, 100));
            frame.Frames.Add(MirAction.Struck, new Frame(452, 3, 0, 200));
            frame.Frames.Add(MirAction.Die, new Frame(476, 10, 0, 100));
            frame.Frames.Add(MirAction.Dead, new Frame(303, 1, 9, 1000));
            frame.Frames.Add(MirAction.Revive, new Frame(476, 1, 0, 100) { Reverse = true });
            frame.Frames.Add(MirAction.Show, new Frame(360, 9, 0, 200));

            //112 - TreeQueen
            Monsters.Add(frame = new FrameSet());
            frame.Frames.Add(MirAction.Standing, new Frame(0, 10, -10, 500));
            frame.Frames.Add(MirAction.Attack1, new Frame(11, 10, -10, 100));
            frame.Frames.Add(MirAction.Struck, new Frame(21, 3, -3, 200));
            frame.Frames.Add(MirAction.Die, new Frame(24, 11, -11, 100));
            frame.Frames.Add(MirAction.Dead, new Frame(34, 1, -1, 1000));
            frame.Frames.Add(MirAction.Revive, new Frame(24, 11, -11, 100) { Reverse = true });

            //113 - ShellFighter
            Monsters.Add(frame = new FrameSet());
            frame.Frames.Add(MirAction.Standing, new Frame(0, 9, 0, 500));
            frame.Frames.Add(MirAction.Walking, new Frame(72, 6, 0, 200));
            frame.Frames.Add(MirAction.Attack1, new Frame(120, 9, 0, 100));
            frame.Frames.Add(MirAction.Attack2, new Frame(192, 10, 0, 100));
            frame.Frames.Add(MirAction.Attack3, new Frame(272, 9, 0, 100));
            frame.Frames.Add(MirAction.AttackRange1, new Frame(344, 9, 0, 100));
            frame.Frames.Add(MirAction.AttackRange2, new Frame(416, 10, 0, 100));
            frame.Frames.Add(MirAction.Struck, new Frame(496, 3, 0, 200));
            frame.Frames.Add(MirAction.Die, new Frame(520, 9, 1, 100));
            frame.Frames.Add(MirAction.Dead, new Frame(528, 1, 9, 1000));
            frame.Frames.Add(MirAction.Revive, new Frame(520, 9, 1, 100) { Reverse = true });

            //114 - DarkBaboon
            Monsters.Add(frame = new FrameSet());
            frame.Frames.Add(MirAction.Standing, new Frame(0, 6, 0, 500));
            frame.Frames.Add(MirAction.Walking, new Frame(48, 6, 0, 200));
            frame.Frames.Add(MirAction.Attack1, new Frame(96, 7, 0, 100));
            frame.Frames.Add(MirAction.Attack2, new Frame(232, 8, 0, 100));
            frame.Frames.Add(MirAction.Attack3, new Frame(296, 7, 0, 100));
            frame.Frames.Add(MirAction.Struck, new Frame(152, 3, 0, 200));
            frame.Frames.Add(MirAction.Die, new Frame(176, 7, 0, 100));
            frame.Frames.Add(MirAction.Dead, new Frame(182, 1, 6, 1000));
            frame.Frames.Add(MirAction.Revive, new Frame(176, 7, 0, 100) { Reverse = true });

            //115 - TwinHeadBeast
            Monsters.Add(frame = new FrameSet());
            frame.Frames.Add(MirAction.Standing, new Frame(0, 9, 0, 500));
            frame.Frames.Add(MirAction.Walking, new Frame(72, 6, 0, 200));
            frame.Frames.Add(MirAction.Attack1, new Frame(120, 9, 0, 100));
            frame.Frames.Add(MirAction.Attack2, new Frame(296, 7, 0, 100));
            frame.Frames.Add(MirAction.Struck, new Frame(192, 3, 0, 200));
            frame.Frames.Add(MirAction.Die, new Frame(216, 10, 0, 100));
            frame.Frames.Add(MirAction.Dead, new Frame(225, 1, 9, 1000));
            frame.Frames.Add(MirAction.Revive, new Frame(216, 10, 0, 100) { Reverse = true });

            //116 - OmaCannibal
            Monsters.Add(frame = new FrameSet());
            frame.Frames.Add(MirAction.Standing, new Frame(0, 9, 0, 500));
            frame.Frames.Add(MirAction.Walking, new Frame(72, 6, 0, 200));
            frame.Frames.Add(MirAction.Attack1, new Frame(120, 8, 0, 100));
            frame.Frames.Add(MirAction.Attack2, new Frame(184, 9, 0, 100));
            frame.Frames.Add(MirAction.Struck, new Frame(256, 3, 0, 200));
            frame.Frames.Add(MirAction.Die, new Frame(280, 10, 0, 100));
            frame.Frames.Add(MirAction.Dead, new Frame(289, 1, 9, 1000));
            frame.Frames.Add(MirAction.Revive, new Frame(280, 10, 0, 100) { Reverse = true });

            //117 - OmaSlasher
            Monsters.Add(frame = new FrameSet());
            frame.Frames.Add(MirAction.Standing, new Frame(0, 10, 0, 500));
            frame.Frames.Add(MirAction.Walking, new Frame(80, 6, 0, 200));
            frame.Frames.Add(MirAction.Attack1, new Frame(128, 10, 0, 100));
            frame.Frames.Add(MirAction.Struck, new Frame(208, 3, 0, 200));
            frame.Frames.Add(MirAction.Die, new Frame(232, 9, 0, 100));
            frame.Frames.Add(MirAction.Dead, new Frame(240, 1, 8, 1000));
            frame.Frames.Add(MirAction.Revive, new Frame(232, 9, 0, 100) { Reverse = true });

            //118 - OmaAssassin
            Monsters.Add(frame = new FrameSet());
            frame.Frames.Add(MirAction.Standing, new Frame(0, 10, 0, 500));
            frame.Frames.Add(MirAction.Walking, new Frame(80, 6, 0, 200));
            frame.Frames.Add(MirAction.Attack1, new Frame(128, 10, 0, 100));
            frame.Frames.Add(MirAction.Struck, new Frame(208, 3, 0, 200));
            frame.Frames.Add(MirAction.Die, new Frame(232, 10, 0, 100));
            frame.Frames.Add(MirAction.Dead, new Frame(241, 1, 9, 1000));
            frame.Frames.Add(MirAction.Revive, new Frame(232, 10, 0, 100) { Reverse = true });

            //119 - OmaMage //DUPE of 104
            Monsters.Add(frame = new FrameSet());
            frame.Frames.Add(MirAction.Standing, new Frame(0, 10, 0, 500));
            frame.Frames.Add(MirAction.Walking, new Frame(80, 6, 0, 200));
            frame.Frames.Add(MirAction.Attack1, new Frame(128, 10, 0, 100));
            frame.Frames.Add(MirAction.Attack2, new Frame(208, 10, 0, 100));
            frame.Frames.Add(MirAction.Struck, new Frame(288, 3, 0, 200));
            frame.Frames.Add(MirAction.Die, new Frame(312, 10, 0, 100));
            frame.Frames.Add(MirAction.Dead, new Frame(311, 1, 9, 1000));
            frame.Frames.Add(MirAction.Revive, new Frame(312, 10, 0, 100) { Reverse = true });

            //120 - OmaWitchDoctor
            Monsters.Add(frame = new FrameSet());
            frame.Frames.Add(MirAction.Standing, new Frame(0, 9, 0, 500));
            frame.Frames.Add(MirAction.Walking, new Frame(72, 6, 0, 200));
            frame.Frames.Add(MirAction.Attack1, new Frame(120, 7, 0, 100));
            frame.Frames.Add(MirAction.Attack2, new Frame(176, 7, 0, 100));
            frame.Frames.Add(MirAction.Attack3, new Frame(232, 9, 0, 100));
            frame.Frames.Add(MirAction.Struck, new Frame(304, 3, 0, 200));
            frame.Frames.Add(MirAction.Die, new Frame(328, 9, 0, 100));
            frame.Frames.Add(MirAction.Dead, new Frame(336, 1, 8, 1000));
            frame.Frames.Add(MirAction.Revive, new Frame(280, 9, 0, 100) { Reverse = true });

            //121 - OmaBlest //DUPE of 104
            Monsters.Add(frame = new FrameSet());
            frame.Frames.Add(MirAction.Standing, new Frame(0, 10, 0, 500));
            frame.Frames.Add(MirAction.Walking, new Frame(80, 6, 0, 200));
            frame.Frames.Add(MirAction.Attack1, new Frame(128, 10, 0, 100));
            frame.Frames.Add(MirAction.Attack2, new Frame(208, 10, 0, 100));
            frame.Frames.Add(MirAction.Struck, new Frame(288, 3, 0, 200));
            frame.Frames.Add(MirAction.Die, new Frame(312, 10, 0, 100));
            frame.Frames.Add(MirAction.Dead, new Frame(321, 1, 9, 1000));
            frame.Frames.Add(MirAction.Revive, new Frame(312, 10, 0, 100) { Reverse = true });

            //122 - LightningBead, HealingBead, PowerUpBead
            Monsters.Add(frame = new FrameSet());
            frame.Frames.Add(MirAction.Standing, new Frame(0, 7, -7, 800));
            frame.Frames.Add(MirAction.Walking, new Frame(7, 7, -7, 80));
            frame.Frames.Add(MirAction.Attack1, new Frame(8, 5, -5, 80));
            frame.Frames.Add(MirAction.Struck, new Frame(14, 2, -2, 200));
            frame.Frames.Add(MirAction.Die, new Frame(16, 8, -8, 120));
            frame.Frames.Add(MirAction.Dead, new Frame(23, 1, -1, 1000));
            frame.Frames.Add(MirAction.Revive, new Frame(34, 10, -10, 150) { Reverse = true });

            //123 - DarkOmaKing
            Monsters.Add(frame = new FrameSet());
            frame.Frames.Add(MirAction.Standing, new Frame(0, 10, 0, 500));
            frame.Frames.Add(MirAction.Walking, new Frame(80, 6, 0, 200));
            frame.Frames.Add(MirAction.Attack1, new Frame(128, 9, 0, 100));
            frame.Frames.Add(MirAction.Attack2, new Frame(200, 34, 0, 100));
            frame.Frames.Add(MirAction.Attack3, new Frame(472, 8, 0, 100));
            frame.Frames.Add(MirAction.AttackRange1, new Frame(536, 9, 0, 100));
            frame.Frames.Add(MirAction.AttackRange2, new Frame(608, 9, 0, 100));
            frame.Frames.Add(MirAction.Struck, new Frame(680, 3, 0, 200));
            frame.Frames.Add(MirAction.Die, new Frame(704, 10, 0, 100));
            frame.Frames.Add(MirAction.Dead, new Frame(703, 1, 9, 1000));
            frame.Frames.Add(MirAction.Revive, new Frame(704, 10, 0, 100) { Reverse = true });

            //124 - CaveMage
            Monsters.Add(frame = new FrameSet());
            frame.Frames.Add(MirAction.Standing, new Frame(0, 2, -2, 800));
            frame.Frames.Add(MirAction.Attack1, new Frame(0, 2, -2, 80));
            frame.Frames.Add(MirAction.Struck, new Frame(0, 2, -2, 200));
            frame.Frames.Add(MirAction.Die, new Frame(2, 8, -8, 120));
            frame.Frames.Add(MirAction.Dead, new Frame(9, 1, -1, 1000));
            frame.Frames.Add(MirAction.Revive, new Frame(2, 8, -8, 150) { Reverse = true });

            //125 - Mandrill
            Monsters.Add(frame = new FrameSet());
            frame.Frames.Add(MirAction.Standing, new Frame(0, 4, 0, 500));
            frame.Frames.Add(MirAction.Walking, new Frame(32, 6, 0, 200));
            frame.Frames.Add(MirAction.Attack1, new Frame(80, 7, 0, 100));
            frame.Frames.Add(MirAction.Attack2, new Frame(136, 3, 0, 200));
            frame.Frames.Add(MirAction.Struck, new Frame(160, 3, 0, 200));
            frame.Frames.Add(MirAction.Die, new Frame(184, 10, 0, 100));
            frame.Frames.Add(MirAction.Dead, new Frame(193, 1, 9, 1000));
            frame.Frames.Add(MirAction.Revive, new Frame(184, 10, 0, 100) { Reverse = true });

            //126 - PlagueCrab
            Monsters.Add(frame = new FrameSet());
            frame.Frames.Add(MirAction.Standing, new Frame(0, 4, 0, 500));
            frame.Frames.Add(MirAction.Walking, new Frame(32, 6, 0, 200));
            frame.Frames.Add(MirAction.Attack1, new Frame(80, 8, 0, 100));
            frame.Frames.Add(MirAction.Struck, new Frame(144, 3, 0, 200));
            frame.Frames.Add(MirAction.Die, new Frame(168, 10, 0, 100));
            frame.Frames.Add(MirAction.Dead, new Frame(177, 1, 9, 1000));
            frame.Frames.Add(MirAction.Revive, new Frame(168, 10, 0, 100) { Reverse = true });

            //127 - CreeperPlant
            Monsters.Add(frame = new FrameSet());
            frame.Frames.Add(MirAction.Standing, new Frame(0, 4, 0, 500));
            frame.Frames.Add(MirAction.Attack1, new Frame(32, 7, 0, 100));
            frame.Frames.Add(MirAction.Attack2, new Frame(88, 7, 0, 100));
            frame.Frames.Add(MirAction.Struck, new Frame(136, 3, 0, 200));
            frame.Frames.Add(MirAction.Die, new Frame(160, 9, 0, 100));
            frame.Frames.Add(MirAction.Dead, new Frame(168, 1, 8, 1000));
            frame.Frames.Add(MirAction.Revive, new Frame(160, 9, 0, 100) { Reverse = true });
            frame.Frames.Add(MirAction.Show, new Frame(232, 9, -9, 150));
            frame.Frames.Add(MirAction.Hide, new Frame(241, 9, -9, 150) { Reverse = true });

            //128 - SackWarrior
            Monsters.Add(frame = new FrameSet());
            frame.Frames.Add(MirAction.Standing, new Frame(0, 4, 0, 500));
            frame.Frames.Add(MirAction.Walking, new Frame(32, 6, 0, 200));
            frame.Frames.Add(MirAction.Attack1, new Frame(80, 8, 0, 100));
            frame.Frames.Add(MirAction.Attack2, new Frame(144, 9, 0, 200));
            frame.Frames.Add(MirAction.Struck, new Frame(216, 3, 0, 200));
            frame.Frames.Add(MirAction.Die, new Frame(240, 13, 0, 100));
            frame.Frames.Add(MirAction.Dead, new Frame(252, 1, 12, 1000));
            frame.Frames.Add(MirAction.Revive, new Frame(240, 13, 0, 100) { Reverse = true });

            //129 - WereTiger
            Monsters.Add(frame = new FrameSet());
            frame.Frames.Add(MirAction.Standing, new Frame(0, 4, 0, 500));
            frame.Frames.Add(MirAction.Walking, new Frame(32, 6, 0, 100));
            frame.Frames.Add(MirAction.Attack1, new Frame(80, 10, 0, 100));
            frame.Frames.Add(MirAction.Attack2, new Frame(160, 10, 0, 100));
            frame.Frames.Add(MirAction.Struck, new Frame(240, 3, 0, 200));
            frame.Frames.Add(MirAction.Die, new Frame(264, 10, 0, 100));
            frame.Frames.Add(MirAction.Dead, new Frame(263, 1, 9, 1000));
            frame.Frames.Add(MirAction.Revive, new Frame(264, 10, 0, 100) { Reverse = true });

            //130 - KingHydrax
            Monsters.Add(frame = new FrameSet());
            frame.Frames.Add(MirAction.Standing, new Frame(0, 4, 0, 500));
            frame.Frames.Add(MirAction.Walking, new Frame(32, 6, 0, 200));
            frame.Frames.Add(MirAction.Attack1, new Frame(80, 8, 0, 100));
            frame.Frames.Add(MirAction.Attack2, new Frame(144, 7, 0, 200));
            frame.Frames.Add(MirAction.Attack3, new Frame(200, 8, 0, 200));
            frame.Frames.Add(MirAction.Struck, new Frame(264, 3, 0, 200));
            frame.Frames.Add(MirAction.Die, new Frame(288, 10, 0, 100));
            frame.Frames.Add(MirAction.Dead, new Frame(287, 1, 9, 1000));
            frame.Frames.Add(MirAction.Revive, new Frame(288, 10, 0, 100) { Reverse = true });

            //131 - FloatingWraith
            Monsters.Add(frame = new FrameSet());
            frame.Frames.Add(MirAction.Standing, new Frame(0, 4, 0, 500));
            frame.Frames.Add(MirAction.Walking, new Frame(32, 6, 0, 100));
            frame.Frames.Add(MirAction.Attack1, new Frame(80, 8, 0, 100));
            frame.Frames.Add(MirAction.Struck, new Frame(143, 3, 0, 200));
            frame.Frames.Add(MirAction.Die, new Frame(167, 10, 0, 100));
            frame.Frames.Add(MirAction.Dead, new Frame(176, 1, 9, 1000));
            frame.Frames.Add(MirAction.Revive, new Frame(167, 10, 0, 100) { Reverse = true });

            //132 - ArmedPlant
            Monsters.Add(frame = new FrameSet());
            frame.Frames.Add(MirAction.Standing, new Frame(0, 6, 0, 500));
            frame.Frames.Add(MirAction.Walking, new Frame(48, 6, 0, 200));
            frame.Frames.Add(MirAction.Attack1, new Frame(96, 6, 0, 100));
            frame.Frames.Add(MirAction.Struck, new Frame(144, 6, 0, 200));
            frame.Frames.Add(MirAction.Die, new Frame(192, 8, 0, 100));
            frame.Frames.Add(MirAction.Dead, new Frame(198, 1, 7, 1000));
            frame.Frames.Add(MirAction.Revive, new Frame(192, 8, 0, 100) { Reverse = true });

            //133 - AvengerPlant
            Monsters.Add(frame = new FrameSet());
            frame.Frames.Add(MirAction.Standing, new Frame(0, 4, 0, 500));
            frame.Frames.Add(MirAction.Walking, new Frame(32, 6, 0, 200));
            frame.Frames.Add(MirAction.Attack1, new Frame(80, 7, 0, 100));
            frame.Frames.Add(MirAction.Struck, new Frame(136, 3, 0, 200));
            frame.Frames.Add(MirAction.Die, new Frame(160, 8, 0, 100));
            frame.Frames.Add(MirAction.Dead, new Frame(167, 1, 7, 1000));
            frame.Frames.Add(MirAction.Revive, new Frame(160, 8, 0, 100) { Reverse = true });

            //134 - Nadz, AvengingSpirit
            Monsters.Add(frame = new FrameSet());
            frame.Frames.Add(MirAction.Standing, new Frame(0, 4, 0, 500));
            frame.Frames.Add(MirAction.Walking, new Frame(32, 6, 0, 200));
            frame.Frames.Add(MirAction.Attack1, new Frame(80, 6, 0, 100));
            frame.Frames.Add(MirAction.Struck, new Frame(128, 2, 0, 200));
            frame.Frames.Add(MirAction.Die, new Frame(144, 10, 0, 100));
            frame.Frames.Add(MirAction.Dead, new Frame(140, 1, 9, 1000));
            frame.Frames.Add(MirAction.Revive, new Frame(144, 10, 0, 100) { Reverse = true });

            //135 - AvengingWarrior
            Monsters.Add(frame = new FrameSet());
            frame.Frames.Add(MirAction.Standing, new Frame(0, 4, 0, 500));
            frame.Frames.Add(MirAction.Walking, new Frame(32, 6, 0, 200));
            frame.Frames.Add(MirAction.Attack1, new Frame(80, 6, 0, 100));
            frame.Frames.Add(MirAction.Attack2, new Frame(128, 6, 0, 100));
            frame.Frames.Add(MirAction.Struck, new Frame(178, 2, 0, 200));
            frame.Frames.Add(MirAction.Die, new Frame(192, 10, 0, 100));
            frame.Frames.Add(MirAction.Dead, new Frame(191, 1, 9, 1000));
            frame.Frames.Add(MirAction.Revive, new Frame(192, 10, 0, 100) { Reverse = true });

            //136 - AxePlant, ClawBeast
            Monsters.Add(frame = new FrameSet());
            frame.Frames.Add(MirAction.Standing, new Frame(0, 4, 0, 500));
            frame.Frames.Add(MirAction.Walking, new Frame(32, 6, 0, 100));
            frame.Frames.Add(MirAction.Attack1, new Frame(80, 10, 0, 100));
            frame.Frames.Add(MirAction.Struck, new Frame(160, 3, 0, 200));
            frame.Frames.Add(MirAction.Die, new Frame(185, 8, 0, 100));
            frame.Frames.Add(MirAction.Dead, new Frame(193, 1, 9, 1000));
            frame.Frames.Add(MirAction.Revive, new Frame(185, 8, 0, 100) { Reverse = true });

            //137 - WoodBox
            Monsters.Add(frame = new FrameSet());
            frame.Frames.Add(MirAction.Standing, new Frame(1, 1, 0, 500));
            frame.Frames.Add(MirAction.Struck, new Frame(1, 1, 0, 200));
            frame.Frames.Add(MirAction.Die, new Frame(9, 11, 0, 100));
            frame.Frames.Add(MirAction.Dead, new Frame(19, 1, 0, 1000));

            //138 - KillerPlant
            Monsters.Add(frame = new FrameSet());
            frame.Frames.Add(MirAction.Standing, new Frame(0, 10, 0, 500));
            frame.Frames.Add(MirAction.Walking, new Frame(80, 8, 0, 200));
            frame.Frames.Add(MirAction.Attack1, new Frame(144, 7, 0, 100));
            frame.Frames.Add(MirAction.Attack2, new Frame(200, 7, 0, 100));
            frame.Frames.Add(MirAction.Attack3, new Frame(256, 7, 0, 100));
            frame.Frames.Add(MirAction.AttackRange1, new Frame(368, 7, 0, 100));
            frame.Frames.Add(MirAction.AttackRange2, new Frame(424, 7, 0, 100));
            frame.Frames.Add(MirAction.Struck, new Frame(480, 3, 0, 200));
            frame.Frames.Add(MirAction.Die, new Frame(504, 10, 0, 100));
            frame.Frames.Add(MirAction.Dead, new Frame(503, 1, 9, 1000));
            frame.Frames.Add(MirAction.Revive, new Frame(504, 10, 0, 100) { Reverse = true });

            //139 - Hydrax
            Monsters.Add(frame = new FrameSet());
            frame.Frames.Add(MirAction.Standing, new Frame(0, 4, 0, 500));
            frame.Frames.Add(MirAction.Walking, new Frame(32, 6, 0, 200));
            frame.Frames.Add(MirAction.Attack1, new Frame(80, 8, 0, 100));
            frame.Frames.Add(MirAction.Struck, new Frame(144, 3, 0, 200));
            frame.Frames.Add(MirAction.Die, new Frame(168, 9, 0, 100));
            frame.Frames.Add(MirAction.Dead, new Frame(167, 1, 8, 1000));
            frame.Frames.Add(MirAction.Revive, new Frame(168, 9, 0, 100) { Reverse = true });

            //140 - Basiloid
            Monsters.Add(frame = new FrameSet());
            frame.Frames.Add(MirAction.Standing, new Frame(0, 1, -1, 500));
            frame.Frames.Add(MirAction.Struck, new Frame(0, 2, -2, 200));
            frame.Frames.Add(MirAction.Die, new Frame(2, 7, -7, 100));
            frame.Frames.Add(MirAction.Dead, new Frame(8, 1, -1, 1000));

            //141 - HornedMage
            Monsters.Add(frame = new FrameSet());
            frame.Frames.Add(MirAction.Standing, new Frame(0, 4, 0, 500));
            frame.Frames.Add(MirAction.Walking, new Frame(32, 6, 0, 200));
            frame.Frames.Add(MirAction.Attack1, new Frame(80, 8, 0, 100));
            frame.Frames.Add(MirAction.Attack2, new Frame(144, 9, 0, 100));
            frame.Frames.Add(MirAction.Attack3, new Frame(216, 8, 0, 100));
            frame.Frames.Add(MirAction.Struck, new Frame(280, 3, 0, 200));
            frame.Frames.Add(MirAction.Die, new Frame(304, 10, 0, 100));
            frame.Frames.Add(MirAction.Dead, new Frame(313, 1, 9, 1000));
            frame.Frames.Add(MirAction.Revive, new Frame(304, 10, 0, 100) { Reverse = true });

            //142 - HornedArcher, ColdArcher
            Monsters.Add(frame = new FrameSet());
            frame.Frames.Add(MirAction.Standing, new Frame(0, 4, 0, 500));
            frame.Frames.Add(MirAction.Walking, new Frame(32, 6, 0, 200));
            frame.Frames.Add(MirAction.Attack1, new Frame(80, 10, 0, 100));
            frame.Frames.Add(MirAction.Attack2, new Frame(160, 9, 0, 100));
            frame.Frames.Add(MirAction.Struck, new Frame(232, 3, 0, 200));
            frame.Frames.Add(MirAction.Die, new Frame(256, 10, 0, 100));
            frame.Frames.Add(MirAction.Dead, new Frame(265, 1, 9, 1000));
            frame.Frames.Add(MirAction.Revive, new Frame(256, 10, 0, 100) { Reverse = true });

            //143 - HornedWarrior
            Monsters.Add(frame = new FrameSet());
            frame.Frames.Add(MirAction.Standing, new Frame(0, 4, 0, 500));
            frame.Frames.Add(MirAction.Walking, new Frame(32, 6, 0, 200));
            frame.Frames.Add(MirAction.Attack1, new Frame(80, 8, 0, 100));
            frame.Frames.Add(MirAction.Attack2, new Frame(144, 9, 0, 100));
            frame.Frames.Add(MirAction.Attack3, new Frame(216, 8, 0, 100));
            frame.Frames.Add(MirAction.Struck, new Frame(280, 3, 0, 200));
            frame.Frames.Add(MirAction.Die, new Frame(304, 9, 0, 100));
            frame.Frames.Add(MirAction.Dead, new Frame(312, 1, 8, 1000));
            frame.Frames.Add(MirAction.Revive, new Frame(304, 9, 0, 100) { Reverse = true });

            //144 - FloatingRock
            Monsters.Add(frame = new FrameSet());
            frame.Frames.Add(MirAction.Standing, new Frame(0, 10, 0, 500));
            frame.Frames.Add(MirAction.Attack1, new Frame(80, 8, 0, 100));
            frame.Frames.Add(MirAction.Struck, new Frame(80, 8, 0, 200));
            frame.Frames.Add(MirAction.Die, new Frame(144, 7, -7, 100));
            frame.Frames.Add(MirAction.Dead, new Frame(1502, 1, -1, 1000));
            frame.Frames.Add(MirAction.Revive, new Frame(144, 7, -7, 100) { Reverse = true });

            //145 - ScalyBeast
            Monsters.Add(frame = new FrameSet());
            frame.Frames.Add(MirAction.Standing, new Frame(0, 4, 0, 500));
            frame.Frames.Add(MirAction.Walking, new Frame(32, 10, 0, 200));
            frame.Frames.Add(MirAction.Attack1, new Frame(112, 8, 0, 100));
            frame.Frames.Add(MirAction.Attack2, new Frame(176, 10, 0, 100));
            frame.Frames.Add(MirAction.Struck, new Frame(256, 2, 0, 200));
            frame.Frames.Add(MirAction.Die, new Frame(272, 9, 0, 100));
            frame.Frames.Add(MirAction.Dead, new Frame(270, 1, 8, 1000));
            frame.Frames.Add(MirAction.Revive, new Frame(272, 9, 0, 100) { Reverse = true });

            //146 - HornedSorceror
            Monsters.Add(frame = new FrameSet());
            frame.Frames.Add(MirAction.Standing, new Frame(0, 4, 0, 500));
            frame.Frames.Add(MirAction.Walking, new Frame(32, 8, 0, 200));
            frame.Frames.Add(MirAction.Attack1, new Frame(96, 8, 0, 100));
            frame.Frames.Add(MirAction.Attack2, new Frame(160, 9, 0, 100));
            frame.Frames.Add(MirAction.Attack3, new Frame(224, 9, 0, 100));
            frame.Frames.Add(MirAction.AttackRange1, new Frame(295, 8, 0, 200));
            frame.Frames.Add(MirAction.AttackRange2, new Frame(359, 9, 0, 200));
            frame.Frames.Add(MirAction.Struck, new Frame(432, 3, 0, 200));
            frame.Frames.Add(MirAction.Die, new Frame(456, 10, 0, 100));
            frame.Frames.Add(MirAction.Dead, new Frame(455, 1, 9, 1000));
            frame.Frames.Add(MirAction.Revive, new Frame(456, 10, 0, 100) { Reverse = true });

            //147 - BoulderSpirit
            Monsters.Add(frame = new FrameSet());
            frame.Frames.Add(MirAction.Standing, new Frame(0, 8, -8, 500));
            frame.Frames.Add(MirAction.Attack1, new Frame(8, 3, 0, 100));
            frame.Frames.Add(MirAction.Struck, new Frame(32, 3, 0, 200));
            frame.Frames.Add(MirAction.Die, new Frame(56, 8, -8, 100));
            frame.Frames.Add(MirAction.Dead, new Frame(63, 1, -1, 1000));

            //148 - HornedCommander
            Monsters.Add(frame = new FrameSet());
            frame.Frames.Add(MirAction.Standing, new Frame(0, 4, 0, 500));
            frame.Frames.Add(MirAction.Walking, new Frame(32, 8, 0, 200));
            frame.Frames.Add(MirAction.Attack1, new Frame(96, 10, 0, 100));
            frame.Frames.Add(MirAction.Attack2, new Frame(176, 8, 0, 100));
            frame.Frames.Add(MirAction.Attack3, new Frame(240, 10, 0, 100));
            frame.Frames.Add(MirAction.AttackRange1, new Frame(320, 8, 0, 200));
            frame.Frames.Add(MirAction.AttackRange2, new Frame(384, 8, 0, 200));
            frame.Frames.Add(MirAction.AttackRange3, new Frame(448, 8, 0, 200));
            //frame.Frames.Add(MirAction.AttackRange4, new Frame(512, 10, 0, 200));
            //frame.Frames.Add(MirAction.AttackRange5, new Frame(592, 8, 0, 200));
            frame.Frames.Add(MirAction.Struck, new Frame(656, 3, 0, 200));
            frame.Frames.Add(MirAction.Die, new Frame(680, 13, 0, 100));
            frame.Frames.Add(MirAction.Dead, new Frame(692, 1, 12, 1000));
            frame.Frames.Add(MirAction.Revive, new Frame(680, 13, 0, 100) { Reverse = true });

            //149 - MoonStone, SunStone, LightningStone
            Monsters.Add(frame = new FrameSet());
            frame.Frames.Add(MirAction.Standing, new Frame(0, 2, -2, 500));

            //150 - Turtlegrass //  use black fox ai -- 1turtlegrass
            Monsters.Add(frame = new FrameSet());
            frame.Frames.Add(MirAction.Hide, new Frame(0, 1, 0, 500));
            frame.Frames.Add(MirAction.Show, new Frame(8, 4, 0, 200) { Reverse = true });
            frame.Frames.Add(MirAction.Standing, new Frame(40, 4, 0, 500));
            frame.Frames.Add(MirAction.Walking, new Frame(72, 6, 0, 100));
            frame.Frames.Add(MirAction.Attack1, new Frame(120, 8, 0, 100));
            frame.Frames.Add(MirAction.Struck, new Frame(256, 3, 0, 200));
            frame.Frames.Add(MirAction.Die, new Frame(280, 10, 0, 100));
            frame.Frames.Add(MirAction.Dead, new Frame(289, 1, 0, 1000));
            frame.Frames.Add(MirAction.Attack2, new Frame(184, 9, 0, 100));
            frame.Frames.Add(MirAction.Revive, new Frame(144, 10, 0, 100) { Reverse = true });

            //151 - Mantree
            Monsters.Add(frame = new FrameSet());
            frame.Frames.Add(MirAction.Standing, new Frame(64, 4, 0, 500));
            frame.Frames.Add(MirAction.Walking, new Frame(96, 6, 0, 100));
            frame.Frames.Add(MirAction.Attack1, new Frame(144, 8, 0, 100));
            frame.Frames.Add(MirAction.Attack2, new Frame(208, 10, 0, 100));
            frame.Frames.Add(MirAction.Attack3, new Frame(288, 10, 0, 100));
            frame.Frames.Add(MirAction.Struck, new Frame(368, 3, 0, 200));
            frame.Frames.Add(MirAction.Die, new Frame(392, 10, 0, 100));
            frame.Frames.Add(MirAction.Dead, new Frame(401, 1, 0, 1000));
            //frame.Frames.Add(MirAction.Standing, new Frame(1, 1, 0, 500)); neeed codeing
            //frame.Frames.Add(MirAction.Walking, new Frame(8, 7, 0, 100));neeed codeing

            //152 - Bear //AI BLACKFOX
            Monsters.Add(frame = new FrameSet());
            frame.Frames.Add(MirAction.Standing, new Frame(0, 4, 0, 500));
            frame.Frames.Add(MirAction.Walking, new Frame(32, 6, 0, 100));
            frame.Frames.Add(MirAction.Attack1, new Frame(80, 9, 0, 100));
            frame.Frames.Add(MirAction.Struck, new Frame(216, 3, 0, 200));
            frame.Frames.Add(MirAction.Die, new Frame(240, 9, 0, 100));
            frame.Frames.Add(MirAction.Dead, new Frame(248, 1, 0, 1000));
            frame.Frames.Add(MirAction.Attack2, new Frame(152, 8, 0, 100));

            //153 - Leopard
            Monsters.Add(frame = new FrameSet());
            frame.Frames.Add(MirAction.Standing, new Frame(0, 4, 0, 500));
            frame.Frames.Add(MirAction.Walking, new Frame(32, 6, 0, 100));
            frame.Frames.Add(MirAction.Attack1, new Frame(80, 10, 0, 100));
            frame.Frames.Add(MirAction.Struck, new Frame(160, 3, 0, 200));
            frame.Frames.Add(MirAction.Die, new Frame(184, 8, 0, 100));
            frame.Frames.Add(MirAction.Dead, new Frame(191, 1, 0, 1000));

            //154 - ChieftainArcher
            Monsters.Add(frame = new FrameSet());
            frame.Frames.Add(MirAction.Standing, new Frame(0, 4, 0, 500));
            frame.Frames.Add(MirAction.Walking, new Frame(32, 6, 0, 200));
            frame.Frames.Add(MirAction.Attack1, new Frame(80, 9, 0, 100));
            frame.Frames.Add(MirAction.Attack2, new Frame(152, 8, 0, 100));
            frame.Frames.Add(MirAction.Struck, new Frame(216, 3, 0, 200));
            frame.Frames.Add(MirAction.Die, new Frame(240, 9, 0, 100));
            frame.Frames.Add(MirAction.Dead, new Frame(248, 1, 8, 1000));
            frame.Frames.Add(MirAction.Revive, new Frame(240, 9, 0, 100) { Reverse = true });

            //155 - ChieftainSword
            Monsters.Add(frame = new FrameSet());
            frame.Frames.Add(MirAction.Standing, new Frame(0, 4, 0, 500));
            frame.Frames.Add(MirAction.Walking, new Frame(32, 8, 0, 200));
            frame.Frames.Add(MirAction.Attack1, new Frame(96, 8, 0, 100));
            frame.Frames.Add(MirAction.Attack2, new Frame(160, 9, 0, 100));
            frame.Frames.Add(MirAction.Attack3, new Frame(232, 10, 0, 100));
            frame.Frames.Add(MirAction.AttackRange1, new Frame(312, 10, 0, 200));
            frame.Frames.Add(MirAction.AttackRange2, new Frame(384, 9, 0, 200));
            frame.Frames.Add(MirAction.Struck, new Frame(658, 2, 0, 200));
            frame.Frames.Add(MirAction.Die, new Frame(672, 10, 0, 100));
            frame.Frames.Add(MirAction.Dead, new Frame(681, 1, 9, 1000));
            frame.Frames.Add(MirAction.Revive, new Frame(672, 10, 0, 100) { Reverse = true });

            //156 - StoningSpider //Archer Summon
            Monsters.Add(frame = new FrameSet());
            frame.Frames.Add(MirAction.Standing, new Frame(0, 2, -0, 500));
            frame.Frames.Add(MirAction.Attack1, new Frame(16, 4, 0, 100));
            frame.Frames.Add(MirAction.Die, new Frame(48, 10, 0, 100));
            frame.Frames.Add(MirAction.Dead, new Frame(57, 1, 9, 1000));

            //157 - FrozenSoldier
            Monsters.Add(frame = new FrameSet());
            frame.Frames.Add(MirAction.Standing, new Frame(0, 4, 0, 500));
            frame.Frames.Add(MirAction.Walking, new Frame(32, 6, 0, 200));
            frame.Frames.Add(MirAction.Attack1, new Frame(80, 9, 0, 100));
            frame.Frames.Add(MirAction.Struck, new Frame(152, 3, 0, 200));
            frame.Frames.Add(MirAction.Die, new Frame(176, 10, 0, 100));
            frame.Frames.Add(MirAction.Dead, new Frame(175, 1, 9, 1000));
            frame.Frames.Add(MirAction.Revive, new Frame(176, 10, 0, 100) { Reverse = true });

            //158 - FrozenFighter //DUPE of 142
            Monsters.Add(frame = new FrameSet());
            frame.Frames.Add(MirAction.Standing, new Frame(0, 4, 0, 500));
            frame.Frames.Add(MirAction.Walking, new Frame(32, 6, 0, 200));
            frame.Frames.Add(MirAction.Attack1, new Frame(80, 10, 0, 100));
            frame.Frames.Add(MirAction.Attack2, new Frame(160, 9, 0, 100));
            frame.Frames.Add(MirAction.Struck, new Frame(232, 3, 0, 200));
            frame.Frames.Add(MirAction.Die, new Frame(256, 10, 0, 100));
            frame.Frames.Add(MirAction.Dead, new Frame(265, 1, 9, 1000));
            frame.Frames.Add(MirAction.Revive, new Frame(256, 10, 0, 100) { Reverse = true });

            //159 - FrozenArcher
            Monsters.Add(frame = new FrameSet());
            frame.Frames.Add(MirAction.Standing, new Frame(0, 4, 0, 500));
            frame.Frames.Add(MirAction.Walking, new Frame(32, 6, 0, 200));
            frame.Frames.Add(MirAction.Attack1, new Frame(80, 10, 0, 100));
            frame.Frames.Add(MirAction.Struck, new Frame(160, 3, 0, 200));
            frame.Frames.Add(MirAction.Die, new Frame(184, 10, 0, 100));
            frame.Frames.Add(MirAction.Dead, new Frame(193, 1, 9, 1000));
            frame.Frames.Add(MirAction.Revive, new Frame(184, 10, 0, 100) { Reverse = true });

            //160 - FrozenKnight
            Monsters.Add(frame = new FrameSet());
            frame.Frames.Add(MirAction.Standing, new Frame(0, 4, 0, 500));
            frame.Frames.Add(MirAction.Walking, new Frame(32, 8, 0, 200));
            frame.Frames.Add(MirAction.Attack1, new Frame(96, 10, 0, 100));
            frame.Frames.Add(MirAction.Attack2, new Frame(176, 10, 0, 100));
            frame.Frames.Add(MirAction.Struck, new Frame(256, 3, 0, 200));
            frame.Frames.Add(MirAction.Die, new Frame(280, 10, 0, 100));
            frame.Frames.Add(MirAction.Dead, new Frame(289, 1, 9, 1000));
            frame.Frames.Add(MirAction.Revive, new Frame(280, 10, 0, 100) { Reverse = true });

            //161 - FrozenGolem
            Monsters.Add(frame = new FrameSet());
            frame.Frames.Add(MirAction.Standing, new Frame(0, 4, 0, 500));
            frame.Frames.Add(MirAction.Walking, new Frame(32, 6, 0, 200));
            frame.Frames.Add(MirAction.Attack1, new Frame(80, 8, 0, 100));
            frame.Frames.Add(MirAction.Struck, new Frame(144, 3, 0, 200));
            frame.Frames.Add(MirAction.Die, new Frame(168, 12, 0, 100));
            frame.Frames.Add(MirAction.Dead, new Frame(179, 1, 11, 1000));
            frame.Frames.Add(MirAction.Revive, new Frame(168, 11, 0, 100) { Reverse = true });

            //162 - IcePhantom
            Monsters.Add(frame = new FrameSet());
            frame.Frames.Add(MirAction.Standing, new Frame(0, 4, 0, 500));
            frame.Frames.Add(MirAction.Walking, new Frame(32, 6, 0, 200));
            frame.Frames.Add(MirAction.Attack1, new Frame(80, 9, 0, 100));
            frame.Frames.Add(MirAction.Attack2, new Frame(152, 8, 0, 100));
            frame.Frames.Add(MirAction.Struck, new Frame(216, 3, 0, 200));
            frame.Frames.Add(MirAction.Die, new Frame(240, 10, 0, 100));
            frame.Frames.Add(MirAction.Dead, new Frame(249, 1, 9, 1000));
            frame.Frames.Add(MirAction.Revive, new Frame(240, 10, 0, 100) { Reverse = true });

            //163 - SnowWolf
            Monsters.Add(frame = new FrameSet());
            frame.Frames.Add(MirAction.Standing, new Frame(0, 4, 0, 500));
            frame.Frames.Add(MirAction.Walking, new Frame(32, 6, 0, 200));
            frame.Frames.Add(MirAction.Attack1, new Frame(80, 10, 0, 100));
            frame.Frames.Add(MirAction.Attack2, new Frame(160, 9, 0, 100));
            frame.Frames.Add(MirAction.Struck, new Frame(232, 3, 0, 200));
            frame.Frames.Add(MirAction.Die, new Frame(256, 9, 0, 100));
            frame.Frames.Add(MirAction.Dead, new Frame(254, 1, 8, 1000));
            frame.Frames.Add(MirAction.Revive, new Frame(256, 9, 0, 100) { Reverse = true });

            //164 - SnowWolfKing
            Monsters.Add(frame = new FrameSet());
            frame.Frames.Add(MirAction.Standing, new Frame(0, 4, 0, 500));
            frame.Frames.Add(MirAction.Walking, new Frame(32, 8, 0, 200));
            frame.Frames.Add(MirAction.Attack1, new Frame(96, 8, 0, 100));
            frame.Frames.Add(MirAction.Attack2, new Frame(160, 9, 0, 100));
            frame.Frames.Add(MirAction.Attack3, new Frame(232, 10, 0, 100));
            frame.Frames.Add(MirAction.AttackRange1, new Frame(312, 5, 0, 100));
            frame.Frames.Add(MirAction.Struck, new Frame(352, 3, 0, 200));
            frame.Frames.Add(MirAction.Die, new Frame(376, 10, 0, 100));
            frame.Frames.Add(MirAction.Dead, new Frame(385, 1, 9, 1000));
            frame.Frames.Add(MirAction.Revive, new Frame(376, 10, 0, 100) { Reverse = true });

            //165 - WaterDragon //ec ai
            Monsters.Add(frame = new FrameSet());
            frame.Frames.Add(MirAction.Hide, new Frame(0, 8, 0, 500) { Reverse = true });
            frame.Frames.Add(MirAction.Standing, new Frame(64, 6, 0, 500));
            frame.Frames.Add(MirAction.Attack1, new Frame(112, 8, 0, 100));
            frame.Frames.Add(MirAction.Attack2, new Frame(176, 10, 0, 100));
            frame.Frames.Add(MirAction.Struck, new Frame(256, 3, 0, 200));
            frame.Frames.Add(MirAction.Die, new Frame(280, 15, 0, 100));
            frame.Frames.Add(MirAction.Dead, new Frame(294, 1, 0, 1000));
            //frame.Frames.Add(MirAction.Walking, new Frame(72, 6, 0, 100));

            //166 - BlackTortoise
            Monsters.Add(frame = new FrameSet());
            frame.Frames.Add(MirAction.Standing, new Frame(0, 4, 0, 500));
            //frame.Frames.Add(MirAction.StandingAlt, new Frame(32, 10, 0, 200));
            frame.Frames.Add(MirAction.Walking, new Frame(112, 4, 0, 100));
            frame.Frames.Add(MirAction.Attack1, new Frame(144, 6, 0, 100));
            frame.Frames.Add(MirAction.Attack2, new Frame(192, 7, 0, 100));
            frame.Frames.Add(MirAction.AttackRange1, new Frame(248, 6, 0, 100));
            frame.Frames.Add(MirAction.Struck, new Frame(296, 2, 0, 200));
            frame.Frames.Add(MirAction.Die, new Frame(312, 6, 0, 100));
            frame.Frames.Add(MirAction.Dead, new Frame(326, 1, 5, 1000));
            frame.Frames.Add(MirAction.Revive, new Frame(312, 6, 0, 100) { Reverse = true });

            //167 - Manticore //mage ai needed black fox will do 4 now
            Monsters.Add(frame = new FrameSet());
            frame.Frames.Add(MirAction.Standing, new Frame(0, 4, 0, 500));
            frame.Frames.Add(MirAction.Walking, new Frame(112, 8, 0, 100));
            frame.Frames.Add(MirAction.Attack1, new Frame(176, 8, 0, 100));
            frame.Frames.Add(MirAction.Attack2, new Frame(240, 7, 0, 100));
            frame.Frames.Add(MirAction.Attack3, new Frame(296, 7, 0, 100));
            frame.Frames.Add(MirAction.Struck, new Frame(352, 3, 0, 200));
            frame.Frames.Add(MirAction.Die, new Frame(376, 15, 0, 100));
            frame.Frames.Add(MirAction.Dead, new Frame(390, 1, 0, 1000));
            //frame.Frames.Add(MirAction.Flying, new Frame(32, 9, 0, 100));

            //168 - DragonWarrior:
            Monsters.Add(frame = new FrameSet());
            frame.Frames.Add(MirAction.Standing, new Frame(0, 4, 0, 500));
            //frame.Frames.Add(MirAction.Standing2, new Frame(32, 10, 0, 500));
            frame.Frames.Add(MirAction.Walking, new Frame(112, 8, 0, 200));
            frame.Frames.Add(MirAction.Attack1, new Frame(176, 8, 0, 100));
            frame.Frames.Add(MirAction.Attack2, new Frame(240, 10, 0, 100));
            frame.Frames.Add(MirAction.Attack3, new Frame(320, 7, 0, 100));
            frame.Frames.Add(MirAction.Struck, new Frame(376, 3, 0, 200));
            frame.Frames.Add(MirAction.Die, new Frame(400, 13, 0, 100));
            frame.Frames.Add(MirAction.Dead, new Frame(412, 1, 12, 1000));
            frame.Frames.Add(MirAction.Revive, new Frame(400, 13, 0, 100) { Reverse = true });

            //169 - DragonArcher
            Monsters.Add(frame = new FrameSet());
            frame.Frames.Add(MirAction.Standing, new Frame(0, 4, 0, 500));
            //frame.Frames.Add(MirAction.Standing2, new Frame(32, 10, 0, 500));
            frame.Frames.Add(MirAction.Walking, new Frame(112, 8, 0, 200));
            frame.Frames.Add(MirAction.Attack1, new Frame(176, 6, 0, 100));
            frame.Frames.Add(MirAction.Attack2, new Frame(240, 10, 0, 100));
            frame.Frames.Add(MirAction.Struck, new Frame(288, 3, 0, 200));
            frame.Frames.Add(MirAction.Die, new Frame(312, 13, 0, 100));
            frame.Frames.Add(MirAction.Dead, new Frame(324, 1, 12, 1000));
            frame.Frames.Add(MirAction.Revive, new Frame(312, 13, 0, 100) { Reverse = true });

            //170 - Kirin
            Monsters.Add(frame = new FrameSet());
            frame.Frames.Add(MirAction.Standing, new Frame(0, 4, 0, 500));
            //frame.Frames.Add(MirAction.Standing2, new Frame(32, 9, 0, 500));
            frame.Frames.Add(MirAction.Walking, new Frame(104, 6, 0, 200));
            frame.Frames.Add(MirAction.Attack1, new Frame(152, 7, 0, 100));
            frame.Frames.Add(MirAction.Attack2, new Frame(208, 12, 0, 100));
            frame.Frames.Add(MirAction.Attack3, new Frame(304, 6, 0, 100));
            frame.Frames.Add(MirAction.Struck, new Frame(352, 3, 0, 200));
            frame.Frames.Add(MirAction.Die, new Frame(376, 2, 0, 100));
            frame.Frames.Add(MirAction.Dead, new Frame(377, 1, 0, 1000));
            frame.Frames.Add(MirAction.Revive, new Frame(376, 2, 0, 100) { Reverse = true });

            //171 - Guard3
            Monsters.Add(frame = new FrameSet());
            frame.Frames.Add(MirAction.Standing, new Frame(0, 7, 0, 500));
            frame.Frames.Add(MirAction.Attack1, new Frame(56, 7, 0, 100));

            //172 - ArcherGuard3
            Monsters.Add(frame = new FrameSet());
            frame.Frames.Add(MirAction.Standing, new Frame(0, 6, 4, 500));
            frame.Frames.Add(MirAction.Attack1, new Frame(80, 7, 3, 100));

            //173 - BLANK
            Monsters.Add(frame = new FrameSet());

            //174 - FrozenMiner
            Monsters.Add(frame = new FrameSet());
            frame.Frames.Add(MirAction.Standing, new Frame(0, 4, 0, 500));
            frame.Frames.Add(MirAction.Walking, new Frame(32, 10, 0, 200));
            frame.Frames.Add(MirAction.Attack1, new Frame(112, 6, 0, 100));
            frame.Frames.Add(MirAction.Attack2, new Frame(160, 10, 0, 100));
            frame.Frames.Add(MirAction.Attack3, new Frame(240, 10, 0, 100));
            frame.Frames.Add(MirAction.Struck, new Frame(320, 4, 0, 200));
            frame.Frames.Add(MirAction.Die, new Frame(352, 10, 0, 100));
            frame.Frames.Add(MirAction.Dead, new Frame(361, 1, 9, 1000));
            frame.Frames.Add(MirAction.Revive, new Frame(352, 10, 0, 100) { Reverse = true });

            //175 - FrozenAxeman
            Monsters.Add(frame = new FrameSet());
            frame.Frames.Add(MirAction.Standing, new Frame(0, 4, 0, 500));
            //frame.Frames.Add(MirAction.Standing2, new Frame(32, 10, 0, 500));
            frame.Frames.Add(MirAction.Walking, new Frame(112, 8, 0, 200));
            frame.Frames.Add(MirAction.Attack1, new Frame(176, 10, 0, 100));
            frame.Frames.Add(MirAction.Attack2, new Frame(256, 10, 0, 100));
            frame.Frames.Add(MirAction.Attack3, new Frame(336, 10, 0, 100));
            frame.Frames.Add(MirAction.Struck, new Frame(416, 4, 0, 200));
            frame.Frames.Add(MirAction.Die, new Frame(448, 10, 0, 100));
            frame.Frames.Add(MirAction.Dead, new Frame(457, 1, 9, 1000));
            frame.Frames.Add(MirAction.Revive, new Frame(448, 10, 0, 100) { Reverse = true });

            //176 - FrozenMagician
            Monsters.Add(frame = new FrameSet());
            frame.Frames.Add(MirAction.Standing, new Frame(0, 4, 0, 500));
            //frame.Frames.Add(MirAction.Standing2, new Frame(32, 10, 0, 500));
            frame.Frames.Add(MirAction.Walking, new Frame(112, 6, 0, 200));
            frame.Frames.Add(MirAction.Attack1, new Frame(160, 10, 0, 100));
            frame.Frames.Add(MirAction.Attack2, new Frame(240, 10, 0, 100));
            frame.Frames.Add(MirAction.Attack3, new Frame(320, 10, 0, 100));
            frame.Frames.Add(MirAction.Struck, new Frame(400, 4, 0, 200));
            frame.Frames.Add(MirAction.Die, new Frame(432, 10, 0, 100));
            frame.Frames.Add(MirAction.Dead, new Frame(441, 1, 9, 1000));
            frame.Frames.Add(MirAction.Revive, new Frame(4432, 10, 0, 100) { Reverse = true });

            //177 - SnowYeti
            Monsters.Add(frame = new FrameSet());
            frame.Frames.Add(MirAction.Standing, new Frame(0, 7, 0, 500));
            //frame.Frames.Add(MirAction.Standing2, new Frame(56, 10, 0, 500));
            frame.Frames.Add(MirAction.Walking, new Frame(136, 8, 0, 200));
            frame.Frames.Add(MirAction.Attack1, new Frame(200, 9, 0, 100));
            frame.Frames.Add(MirAction.Attack2, new Frame(272, 9, 0, 100));
            frame.Frames.Add(MirAction.Attack3, new Frame(344, 8, 0, 100));
            frame.Frames.Add(MirAction.Struck, new Frame(408, 3, 0, 200));
            frame.Frames.Add(MirAction.Die, new Frame(432, 9, 0, 100));
            frame.Frames.Add(MirAction.Dead, new Frame(440, 1, 8, 1000));
            frame.Frames.Add(MirAction.Revive, new Frame(432, 9, 0, 100) { Reverse = true });

            //178 - IceCrystalSoldier
            Monsters.Add(frame = new FrameSet());
            frame.Frames.Add(MirAction.Standing, new Frame(0, 6, 0, 500));
            frame.Frames.Add(MirAction.Walking, new Frame(48, 8, 0, 200));
            frame.Frames.Add(MirAction.Attack1, new Frame(112, 10, 0, 100));
            frame.Frames.Add(MirAction.Attack2, new Frame(192, 10, 0, 100));
            frame.Frames.Add(MirAction.Attack3, new Frame(272, 10, 0, 100));
            frame.Frames.Add(MirAction.Struck, new Frame(352, 4, 0, 200));
            frame.Frames.Add(MirAction.Die, new Frame(384, 10, 0, 100));
            frame.Frames.Add(MirAction.Dead, new Frame(393, 1, 9, 1000));
            frame.Frames.Add(MirAction.Revive, new Frame(384, 10, 0, 100) { Reverse = true });

            //179 - DarkWraith
            Monsters.Add(frame = new FrameSet());
            frame.Frames.Add(MirAction.Standing, new Frame(0, 4, 0, 500));
            frame.Frames.Add(MirAction.Walking, new Frame(32, 6, 0, 200));
            frame.Frames.Add(MirAction.Attack1, new Frame(80, 8, 0, 100));
            frame.Frames.Add(MirAction.Attack2, new Frame(144, 10, 0, 100));
            frame.Frames.Add(MirAction.Attack3, new Frame(224, 4, 0, 100));
            frame.Frames.Add(MirAction.Struck, new Frame(256, 4, 0, 200));
            frame.Frames.Add(MirAction.Die, new Frame(280, 10, 0, 100));
            frame.Frames.Add(MirAction.Dead, new Frame(289, 1, 9, 1000));
            frame.Frames.Add(MirAction.Revive, new Frame(280, 10, 0, 100) { Reverse = true });

            //180 - CrystalBeast
            Monsters.Add(frame = new FrameSet());
            frame.Frames.Add(MirAction.Standing, new Frame(0, 6, 0, 500));
            frame.Frames.Add(MirAction.Walking, new Frame(48, 6, 0, 200));
            frame.Frames.Add(MirAction.Attack1, new Frame(96, 10, 0, 100));
            frame.Frames.Add(MirAction.Attack2, new Frame(176, 8, 0, 100));
            frame.Frames.Add(MirAction.Attack3, new Frame(240, 6, 0, 100));
            frame.Frames.Add(MirAction.AttackRange1, new Frame(288, 5, 0, 100));
            frame.Frames.Add(MirAction.AttackRange2, new Frame(328, 2, 0, 100));
            frame.Frames.Add(MirAction.AttackRange3, new Frame(344, 8, 0, 100));
            frame.Frames.Add(MirAction.Struck, new Frame(408, 3, 0, 200));
            frame.Frames.Add(MirAction.Die, new Frame(432, 8, 0, 100));
            frame.Frames.Add(MirAction.Dead, new Frame(440, 1, 7, 1000));
            frame.Frames.Add(MirAction.Revive, new Frame(432, 8, 0, 100) { Reverse = true });

            //181 - RedOrb, BlueOrb, YellowOrb, GreenOrb, WhiteOrb
            Monsters.Add(frame = new FrameSet());
            frame.Frames.Add(MirAction.Standing, new Frame(0, 4, 0, 500));
            frame.Frames.Add(MirAction.Walking, new Frame(32, 6, 0, 200));
            frame.Frames.Add(MirAction.Attack1, new Frame(80, 5, 0, 100));
            frame.Frames.Add(MirAction.Attack2, new Frame(120, 5, 0, 100));
            frame.Frames.Add(MirAction.Struck, new Frame(160, 2, 0, 200));
            frame.Frames.Add(MirAction.Die, new Frame(176, 5, 0, 100));
            frame.Frames.Add(MirAction.Dead, new Frame(180, 1, 4, 1000));
            frame.Frames.Add(MirAction.Revive, new Frame(176, 5, 0, 100) { Reverse = true });

            //182 - FatalLotus
            Monsters.Add(frame = new FrameSet());
            frame.Frames.Add(MirAction.Standing, new Frame(0, 6, 0, 500));
            frame.Frames.Add(MirAction.Walking, new Frame(48, 6, 0, 200));
            frame.Frames.Add(MirAction.Attack1, new Frame(96, 8, 0, 100));
            frame.Frames.Add(MirAction.Attack2, new Frame(160, 8, 0, 100));
            frame.Frames.Add(MirAction.Struck, new Frame(224, 2, 0, 200));
            frame.Frames.Add(MirAction.Die, new Frame(240, 6, 0, 100));
            frame.Frames.Add(MirAction.Dead, new Frame(245, 1, 5, 1000));
            frame.Frames.Add(MirAction.Revive, new Frame(240, 6, 0, 100) { Reverse = true });

            //183 - AntCommander
            Monsters.Add(frame = new FrameSet());
            frame.Frames.Add(MirAction.Standing, new Frame(0, 6, 0, 500));
            frame.Frames.Add(MirAction.Walking, new Frame(48, 8, 0, 200));
            frame.Frames.Add(MirAction.Attack1, new Frame(112, 8, 0, 100));
            frame.Frames.Add(MirAction.Attack2, new Frame(176, 8, 0, 100));
            frame.Frames.Add(MirAction.Attack3, new Frame(240, 8, 0, 100));
            frame.Frames.Add(MirAction.Struck, new Frame(304, 2, 0, 200));
            frame.Frames.Add(MirAction.Die, new Frame(320, 6, 0, 100));
            frame.Frames.Add(MirAction.Dead, new Frame(393, 1, 5, 1000));
            frame.Frames.Add(MirAction.Revive, new Frame(320, 6, 0, 100) { Reverse = true });

            //184 - CargoBoxwithlogo
            Monsters.Add(frame = new FrameSet());
            frame.Frames.Add(MirAction.Standing, new Frame(0, 1, 0, 500));
            frame.Frames.Add(MirAction.Struck, new Frame(8, 2, 0, 200));
            frame.Frames.Add(MirAction.Die, new Frame(24, 6, 0, 100));
            frame.Frames.Add(MirAction.Dead, new Frame(29, 1, 0, 1000));

            //185 - Doe
            Monsters.Add(frame = new FrameSet());
            frame.Frames.Add(MirAction.Standing, new Frame(0, 6, 0, 500));
            frame.Frames.Add(MirAction.Walking, new Frame(48, 6, 0, 200));
            frame.Frames.Add(MirAction.Attack1, new Frame(96, 6, 0, 100));
            frame.Frames.Add(MirAction.Struck, new Frame(144, 2, 0, 200));
            frame.Frames.Add(MirAction.Die, new Frame(160, 6, 0, 100));
            frame.Frames.Add(MirAction.Dead, new Frame(165, 1, 5, 1000));
            frame.Frames.Add(MirAction.Revive, new Frame(160, 6, 0, 100) { Reverse = true });

            //186 - AngryReindeer
            Monsters.Add(frame = new FrameSet());
            frame.Frames.Add(MirAction.Standing, new Frame(0, 7, 0, 500));
            frame.Frames.Add(MirAction.Walking, new Frame(56, 8, 0, 200));
            frame.Frames.Add(MirAction.Attack1, new Frame(120, 8, 0, 100));
            frame.Frames.Add(MirAction.Attack2, new Frame(184, 9, 0, 100));
            frame.Frames.Add(MirAction.Attack3, new Frame(256, 7, 0, 100));
            frame.Frames.Add(MirAction.Struck, new Frame(312, 2, 0, 200));
            frame.Frames.Add(MirAction.Die, new Frame(328, 8, 0, 100));
            frame.Frames.Add(MirAction.Dead, new Frame(335, 1, 7, 1000));
            frame.Frames.Add(MirAction.Revive, new Frame(328, 8, 0, 100) { Reverse = true });

            //187 - DeathCrawler
            Monsters.Add(frame = new FrameSet());
            frame.Frames.Add(MirAction.Standing, new Frame(0, 4, 0, 500));
            frame.Frames.Add(MirAction.Walking, new Frame(32, 8, 0, 200));
            frame.Frames.Add(MirAction.Attack1, new Frame(96, 7, 0, 100));
            frame.Frames.Add(MirAction.Struck, new Frame(152, 3, 0, 200));
            frame.Frames.Add(MirAction.Die, new Frame(176, 9, 0, 100));
            frame.Frames.Add(MirAction.Dead, new Frame(184, 1, 8, 1000));

            //188 - UndeadWolf //Dupe of 126
            Monsters.Add(frame = new FrameSet());
            frame.Frames.Add(MirAction.Standing, new Frame(0, 4, 0, 500));
            frame.Frames.Add(MirAction.Walking, new Frame(32, 6, 0, 200));
            frame.Frames.Add(MirAction.Attack1, new Frame(80, 8, 0, 100));
            frame.Frames.Add(MirAction.Struck, new Frame(144, 3, 0, 200));
            frame.Frames.Add(MirAction.Die, new Frame(168, 10, 0, 100));
            frame.Frames.Add(MirAction.Dead, new Frame(177, 1, 9, 1000));

            //189 - BurningZombie //FrozenZombie
            Monsters.Add(frame = new FrameSet());
            frame.Frames.Add(MirAction.Standing, new Frame(0, 4, 0, 500));
            frame.Frames.Add(MirAction.Walking, new Frame(32, 8, 0, 200));
            frame.Frames.Add(MirAction.Attack1, new Frame(96, 7, 0, 100));
            frame.Frames.Add(MirAction.Struck, new Frame(152, 3, 0, 200));
            frame.Frames.Add(MirAction.Die, new Frame(176, 10, 0, 100));
            frame.Frames.Add(MirAction.Dead, new Frame(185, 1, 9, 1000));
            frame.Frames.Add(MirAction.AttackRange1, new Frame(256, 7, 0, 100));//fozzesrange

            //190 - MudZombie 
            Monsters.Add(frame = new FrameSet());
            frame.Frames.Add(MirAction.Standing, new Frame(0, 6, 0, 500));
            frame.Frames.Add(MirAction.Walking, new Frame(48, 10, 0, 200));
            frame.Frames.Add(MirAction.Attack1, new Frame(128, 6, 0, 100));
            frame.Frames.Add(MirAction.Struck, new Frame(176, 3, 0, 200));
            frame.Frames.Add(MirAction.Die, new Frame(200, 6, 0, 100));
            frame.Frames.Add(MirAction.Dead, new Frame(205, 1, 5, 1000));
            frame.Frames.Add(MirAction.Attack2, new Frame(248, 1, 7, 1000));

            //191 - BloodBaboon 
            Monsters.Add(frame = new FrameSet());
            frame.Frames.Add(MirAction.Standing, new Frame(0, 6, 0, 500));
            frame.Frames.Add(MirAction.Walking, new Frame(48, 6, 0, 200));
            frame.Frames.Add(MirAction.Attack1, new Frame(96, 7, 0, 100));
            frame.Frames.Add(MirAction.Struck, new Frame(152, 3, 0, 200));
            frame.Frames.Add(MirAction.Die, new Frame(176, 8, 0, 100));
            frame.Frames.Add(MirAction.Dead, new Frame(183, 1, 7, 1000));

            //192 - FightingCat
            Monsters.Add(frame = new FrameSet());
            frame.Frames.Add(MirAction.Standing, new Frame(0, 4, 0, 500));
            frame.Frames.Add(MirAction.Walking, new Frame(32, 6, 0, 200));
            frame.Frames.Add(MirAction.Attack1, new Frame(80, 6, 0, 100));
            frame.Frames.Add(MirAction.Struck, new Frame(128, 2, 0, 200));
            frame.Frames.Add(MirAction.Die, new Frame(144, 8, 0, 100));
            frame.Frames.Add(MirAction.Dead, new Frame(151, 1, 7, 1000));

            //193 - FireCat
            Monsters.Add(frame = new FrameSet());
            frame.Frames.Add(MirAction.Standing, new Frame(0, 4, 0, 500));
            frame.Frames.Add(MirAction.Walking, new Frame(32, 6, 0, 200));
            frame.Frames.Add(MirAction.Attack1, new Frame(80, 5, 0, 100));
            frame.Frames.Add(MirAction.Attack2, new Frame(120, 6, 0, 100));
            frame.Frames.Add(MirAction.Struck, new Frame(168, 2, 0, 200));
            frame.Frames.Add(MirAction.Die, new Frame(184, 8, 0, 100));
            frame.Frames.Add(MirAction.Dead, new Frame(191, 1, 7, 1000));

            //194 - CatWidow
            Monsters.Add(frame = new FrameSet());
            frame.Frames.Add(MirAction.Standing, new Frame(0, 4, 0, 500));
            frame.Frames.Add(MirAction.Walking, new Frame(32, 6, 0, 200));
            frame.Frames.Add(MirAction.Attack1, new Frame(80, 6, 0, 100));
            frame.Frames.Add(MirAction.Attack2, new Frame(128, 6, 0, 100));
            frame.Frames.Add(MirAction.Struck, new Frame(176, 2, 0, 200));
            frame.Frames.Add(MirAction.Die, new Frame(192, 8, 0, 100));
            frame.Frames.Add(MirAction.Dead, new Frame(199, 1, 7, 1000));

            //195 - StainHammerCat
            Monsters.Add(frame = new FrameSet());
            frame.Frames.Add(MirAction.Standing, new Frame(0, 4, 0, 500));
            frame.Frames.Add(MirAction.Walking, new Frame(32, 6, 0, 200));
            frame.Frames.Add(MirAction.Attack1, new Frame(80, 7, 0, 100));
            frame.Frames.Add(MirAction.Struck, new Frame(136, 3, 0, 200));
            frame.Frames.Add(MirAction.Die, new Frame(160, 10, 0, 100));
            frame.Frames.Add(MirAction.Dead, new Frame(169, 1, 9, 1000));

            //196 - BlackHammerCat
            Monsters.Add(frame = new FrameSet());
            frame.Frames.Add(MirAction.Standing, new Frame(0, 4, 0, 500));
            frame.Frames.Add(MirAction.Walking, new Frame(32, 6, 0, 200));
            frame.Frames.Add(MirAction.Attack1, new Frame(80, 7, 0, 100));
            frame.Frames.Add(MirAction.Attack2, new Frame(136, 12, 0, 200));
            frame.Frames.Add(MirAction.Struck, new Frame(232, 3, 0, 200));
            frame.Frames.Add(MirAction.Die, new Frame(256, 10, 0, 100));
            frame.Frames.Add(MirAction.Dead, new Frame(265, 1, 9, 1000));

            //197 - StrayCat
            Monsters.Add(frame = new FrameSet());
            frame.Frames.Add(MirAction.Standing, new Frame(0, 4, 0, 500));
            //frame.Frames.Add(MirAction.Walking, new Frame(32, 10, 0, 200));
            frame.Frames.Add(MirAction.Walking, new Frame(112, 6, 0, 200));
            frame.Frames.Add(MirAction.Attack1, new Frame(160, 10, 0, 100));
            frame.Frames.Add(MirAction.Attack2, new Frame(240, 10, 0, 200));
            //frame.Frames.Add(MirAction.Attack2, new Frame(320, 13, 0, 200));
            frame.Frames.Add(MirAction.Struck, new Frame(424, 3, 0, 200));
            frame.Frames.Add(MirAction.Die, new Frame(448, 10, 0, 100));
            frame.Frames.Add(MirAction.Dead, new Frame(457, 1, 9, 1000));

            //198 - CatShaman
            Monsters.Add(frame = new FrameSet());
            frame.Frames.Add(MirAction.Standing, new Frame(0, 4, 0, 500));
            frame.Frames.Add(MirAction.Walking, new Frame(32, 10, 0, 200));
            frame.Frames.Add(MirAction.Attack1, new Frame(112, 6, 0, 100));
            frame.Frames.Add(MirAction.Attack2, new Frame(160, 7, 0, 200));
            //frame.Frames.Add(MirAction.Attack2, new Frame(216, 7, 0, 200));
            frame.Frames.Add(MirAction.Struck, new Frame(272, 2, 0, 200));
            frame.Frames.Add(MirAction.Die, new Frame(288, 9, 0, 100));
            frame.Frames.Add(MirAction.Dead, new Frame(296, 1, 8, 1000));

            //199 - Jar2
            Monsters.Add(frame = new FrameSet());
            frame.Frames.Add(MirAction.Standing, new Frame(0, 10, 0, 500));
            frame.Frames.Add(MirAction.Attack1, new Frame(80, 6, 0, 100));
            frame.Frames.Add(MirAction.Attack2, new Frame(128, 10, 0, 200));
            frame.Frames.Add(MirAction.Struck, new Frame(208, 3, 0, 200));
            frame.Frames.Add(MirAction.Die, new Frame(232, 10, 0, 100));
            frame.Frames.Add(MirAction.Dead, new Frame(241, 1, 9, 1000));

            //200 - RestlessJar
            Monsters.Add(frame = new FrameSet());
            frame.Frames.Add(MirAction.Standing, new Frame(0, 6, 0, 500));
            frame.Frames.Add(MirAction.Attack1, new Frame(48, 9, 0, 100));
            frame.Frames.Add(MirAction.Attack2, new Frame(120, 10, 0, 200));
            frame.Frames.Add(MirAction.Attack3, new Frame(200, 10, 0, 200));
            frame.Frames.Add(MirAction.Struck, new Frame(280, 3, 0, 200));
            frame.Frames.Add(MirAction.Die, new Frame(304, 10, 0, 100));
            frame.Frames.Add(MirAction.Dead, new Frame(303, 1, 9, 1000));

            //201 - Sabuk Gate
            Monsters.Add(frame = new FrameSet());
            frame.Frames.Add(MirAction.Standing, new Frame(0, 4, 0, 500));
            frame.Frames.Add(MirAction.Struck, new Frame(0, 4, 0, 100));
            frame.Frames.Add(MirAction.Die, new Frame(0, 4, 0, 100));
            frame.Frames.Add(MirAction.Dead, new Frame(0, 4, 0, 1000));

            #endregion

            /*
             * INTELLIGENTCREATURES             
             */
            #region IntelligentCreature Frames

            //0 - BabyPig
            HelperPets.Add(frame = new FrameSet());
            frame.Frames.Add(MirAction.Standing, new Frame(0, 6, 0, 500));
            frame.Frames.Add(MirAction.Walking, new Frame(48, 6, 0, 100));
            frame.Frames.Add(MirAction.Attack1, new Frame(96, 9, 0, 100));      //normal pickup
            frame.Frames.Add(MirAction.Attack2, new Frame(168, 5, 0, 100));     //oink - sound
            frame.Frames.Add(MirAction.Attack3, new Frame(208, 10, 0, 200));    //walk in circle
            frame.Frames.Add(MirAction.Attack4, new Frame(288, 10, 0, 200));    //lay on back
            frame.Frames.Add(MirAction.Die, new Frame(288, 10, 0, 100));
            frame.Frames.Add(MirAction.Dead, new Frame(297, 1, 9, 1000));

            //1 - Chick
            HelperPets.Add(frame = new FrameSet());
            frame.Frames.Add(MirAction.Standing, new Frame(0, 4, 0, 500));
            frame.Frames.Add(MirAction.Walking, new Frame(32, 6, 0, 100));
            frame.Frames.Add(MirAction.Attack1, new Frame(80, 10, 0, 100));         // normal pickup
            frame.Frames.Add(MirAction.Attack2, new Frame(160, 8, 0, 100));         // cleaning himself ?
            frame.Frames.Add(MirAction.Attack3, new Frame(224, 17, 0, 100));        // flying?
            frame.Frames.Add(MirAction.Attack4, new Frame(360, 9, 0, 100));         // chirping or gulping worm ?
            frame.Frames.Add(MirAction.Die, new Frame(360, 1, 9, 100));
            frame.Frames.Add(MirAction.Dead, new Frame(360, 1, 9, 1000));

            //2 - Kitten - BlackKitten
            HelperPets.Add(frame = new FrameSet());
            frame.Frames.Add(MirAction.Standing, new Frame(0, 6, 0, 500));
            frame.Frames.Add(MirAction.Walking, new Frame(48, 6, 0, 100));
            frame.Frames.Add(MirAction.Attack1, new Frame(96, 6, 0, 100));          // slipping
            frame.Frames.Add(MirAction.Attack2, new Frame(144, 10, 0, 100));        // pickup
            frame.Frames.Add(MirAction.Attack3, new Frame(224, 10, 0, 100));        // rolling
            frame.Frames.Add(MirAction.Attack4, new Frame(304, 7, 0, 100));         // boxing
            frame.Frames.Add(MirAction.Die, new Frame(224, 3, 7, 100));
            frame.Frames.Add(MirAction.Dead, new Frame(226, 1, 9, 1000));

            //3 - BabySkeleton
            HelperPets.Add(frame = new FrameSet());
            frame.Frames.Add(MirAction.Standing, new Frame(0, 4, 0, 500));
            frame.Frames.Add(MirAction.Walking, new Frame(32, 6, 0, 100));
            frame.Frames.Add(MirAction.Attack1, new Frame(80, 7, 0, 100));          // headbutt
            frame.Frames.Add(MirAction.Attack2, new Frame(136, 10, 0, 100));        // head rotate
            frame.Frames.Add(MirAction.Attack3, new Frame(216, 8, 0, 100));         // poking
            frame.Frames.Add(MirAction.Attack4, new Frame(280, 20, 0, 100));        // die and revive
            frame.Frames.Add(MirAction.Die, new Frame(280, 10, 10, 100));
            frame.Frames.Add(MirAction.Dead, new Frame(290, 1, 19, 1000));

            //4 - Baekdon
            HelperPets.Add(frame = new FrameSet());
            frame.Frames.Add(MirAction.Standing, new Frame(0, 6, 0, 500));
            frame.Frames.Add(MirAction.Walking, new Frame(48, 6, 0, 100));
            frame.Frames.Add(MirAction.Attack1, new Frame(96, 6, 0, 100));          // mace swing
            frame.Frames.Add(MirAction.Attack2, new Frame(144, 10, 0, 100));        // mace tap
            frame.Frames.Add(MirAction.Attack3, new Frame(224, 7, 0, 100));         // dance
            frame.Frames.Add(MirAction.Attack4, new Frame(280, 5, 0, 100));         // ears dance
            frame.Frames.Add(MirAction.Die, new Frame(280, 5, 0, 100));
            frame.Frames.Add(MirAction.Dead, new Frame(284, 1, 4, 1000));

            //5 - Wimaen
            HelperPets.Add(frame = new FrameSet());
            frame.Frames.Add(MirAction.Standing, new Frame(0, 4, 0, 500));
            frame.Frames.Add(MirAction.Walking, new Frame(32, 8, 0, 100));
            frame.Frames.Add(MirAction.Attack1, new Frame(96, 7, 0, 100));          // handstand
            frame.Frames.Add(MirAction.Attack2, new Frame(152, 10, 0, 100));        // punch
            frame.Frames.Add(MirAction.Attack3, new Frame(232, 6, 0, 100));         // rolling
            frame.Frames.Add(MirAction.Attack4, new Frame(280, 4, 0, 100));          // wave
            frame.Frames.Add(MirAction.Die, new Frame(280, 4, 0, 100));
            frame.Frames.Add(MirAction.Dead, new Frame(283, 1, 3, 1000));

            //6 - BlackKitten
            HelperPets.Add(frame = new FrameSet());
            frame.Frames.Add(MirAction.Standing, new Frame(0, 6, 0, 500));
            frame.Frames.Add(MirAction.Walking, new Frame(48, 6, 0, 100));
            frame.Frames.Add(MirAction.Attack1, new Frame(96, 6, 0, 100));          // paw stretch
            frame.Frames.Add(MirAction.Attack2, new Frame(144, 10, 0, 100));        // tail up
            frame.Frames.Add(MirAction.Attack3, new Frame(224, 10, 0, 100));        // rolling
            frame.Frames.Add(MirAction.Attack4, new Frame(304, 7, 0, 100));         // boxing
            frame.Frames.Add(MirAction.Die, new Frame(224, 3, 7, 100));
            frame.Frames.Add(MirAction.Dead, new Frame(226, 1, 9, 1000));

            //7 - BabyDragon
            HelperPets.Add(frame = new FrameSet());
            frame.Frames.Add(MirAction.Standing, new Frame(0, 6, 0, 500));
            frame.Frames.Add(MirAction.Walking, new Frame(48, 6, 0, 100));
            frame.Frames.Add(MirAction.Attack1, new Frame(96, 7, 0, 100));          // bow down
            frame.Frames.Add(MirAction.Attack2, new Frame(152, 6, 0, 100));         // ball play
            frame.Frames.Add(MirAction.Attack3, new Frame(200, 10, 0, 100));        // tail swing
            frame.Frames.Add(MirAction.Die, new Frame(200, 5, 5, 100));
            frame.Frames.Add(MirAction.Dead, new Frame(204, 1, 9, 1000));

            //8 - OlympicFlame
            HelperPets.Add(frame = new FrameSet());
            frame.Frames.Add(MirAction.Standing, new Frame(0, 6, 0, 500));
            frame.Frames.Add(MirAction.Walking, new Frame(48, 6, 0, 100));
            frame.Frames.Add(MirAction.Attack1, new Frame(96, 3, 0, 100));          // bow down
            frame.Frames.Add(MirAction.Attack2, new Frame(112, 8, 0, 100));         // jump
            frame.Frames.Add(MirAction.Attack3, new Frame(176, 10, 0, 100));        // lay down
            frame.Frames.Add(MirAction.Die, new Frame(176, 8, 2, 100));
            frame.Frames.Add(MirAction.Dead, new Frame(183, 1, 9, 1000));
            //Effect1 Smoke : 256,3,0,100
            //Effect2 Fire : 280,4,0,100

            //9 - BabySnowMan
            HelperPets.Add(frame = new FrameSet());
            frame.Frames.Add(MirAction.Standing, new Frame(0, 6, 0, 500));
            frame.Frames.Add(MirAction.Walking, new Frame(48, 7, 0, 100));
            frame.Frames.Add(MirAction.Attack1, new Frame(104, 6, 0, 100));         // belly dance
            frame.Frames.Add(MirAction.Attack2, new Frame(152, 7, 0, 100));         // melting
            frame.Frames.Add(MirAction.Die, new Frame(152, 7, 0, 100));
            frame.Frames.Add(MirAction.Dead, new Frame(158, 1, 6, 1000));
            //Effect1 Snow : 208,11,0,100

            //10 - Frog
            HelperPets.Add(frame = new FrameSet());
            frame.Frames.Add(MirAction.Standing, new Frame(0, 6, 0, 500));
            frame.Frames.Add(MirAction.Walking, new Frame(48, 6, 0, 100));
            frame.Frames.Add(MirAction.Attack1, new Frame(96, 6, 0, 100));         // tongue
            frame.Frames.Add(MirAction.Attack2, new Frame(144, 8, 0, 100));         // beltch - sound
            frame.Frames.Add(MirAction.Attack3, new Frame(208, 9, 0, 100));         //rock
            frame.Frames.Add(MirAction.Attack4, new Frame(280, 7, 0, 100));         //backflip
            frame.Frames.Add(MirAction.Die, new Frame(208, 8, 0, 100));
            frame.Frames.Add(MirAction.Dead, new Frame(286, 1, 6, 1000));

            #endregion

<<<<<<< HEAD
            Effects.Add(frame = new FrameSet());
            frame.Frames.Add(MirAction.Standing, new Frame(80, 1, 0, 500));
            frame.Frames.Add(MirAction.Struck, new Frame(81, 3, 0, 500));
            frame.Frames.Add(MirAction.Die, new Frame(106, 8, 0, 500));
            frame.Frames.Add(MirAction.Dead, new Frame(113, 1, 0, 500));
            MirAction.


=======
            /*
             * Castle Gates             
             */
            #region Gate Frames

            Gates.Add(frame = new FrameSet());
            frame.Frames.Add(MirAction.Standing, new Frame(80, 1, 7, 1000));
            frame.Frames.Add(MirAction.Struck, new Frame(80, 4, 4, 200));
            frame.Frames.Add(MirAction.Attack1, new Frame(120, 6, -6, 200));//open
            frame.Frames.Add(MirAction.Attack2, new Frame(128, 6, -6, 200));//close
            frame.Frames.Add(MirAction.Die, new Frame(104, 10, -10, 200));
            frame.Frames.Add(MirAction.Dead, new Frame(113, 1, -1, 1000));

            #endregion
>>>>>>> f020d083
        }
    }

    

    public class Frame
    {
        public int Start, Count, Skip, EffectStart, EffectCount, EffectSkip;
        public int Interval, EffectInterval;
        public bool Reverse, Blend;

        public int OffSet
        {
            get { return Count + Skip; }
        }

        public int EffectOffSet
        {
            get { return EffectCount + EffectSkip; }
        }

        public Frame(int start, int count, int skip, int interval, int effectstart = 0, int effectcount = 0, int effectskip = 0, int effectinterval = 0)
        {
            Start = start;
            Count = count;
            Skip = skip;
            Interval = interval;
            EffectStart = effectstart;
            EffectCount = effectcount;
            EffectSkip = effectskip;
            EffectInterval = effectinterval;
        }
    }

}<|MERGE_RESOLUTION|>--- conflicted
+++ resolved
@@ -11,11 +11,7 @@
         public static List<FrameSet> NPCs; //Make Array
         public static List<FrameSet> Monsters;
         public static List<FrameSet> HelperPets; //IntelligentCreature
-<<<<<<< HEAD
-        public static List<FrameSet> Effects;
-=======
         public static List<FrameSet> Gates;
->>>>>>> f020d083
 
         public Dictionary<MirAction, Frame> Frames = new Dictionary<MirAction, Frame>();
 
@@ -30,11 +26,7 @@
 
             HelperPets = new List<FrameSet>(); //IntelligentCreature
 
-<<<<<<< HEAD
-            Effects = new List<FrameSet>(); //Sabuk Doors etc
-=======
             Gates = new List<FrameSet>();
->>>>>>> f020d083
 
             /*
              * PLAYERS
@@ -2296,12 +2288,6 @@
             frame.Frames.Add(MirAction.Die, new Frame(304, 10, 0, 100));
             frame.Frames.Add(MirAction.Dead, new Frame(303, 1, 9, 1000));
 
-            //201 - Sabuk Gate
-            Monsters.Add(frame = new FrameSet());
-            frame.Frames.Add(MirAction.Standing, new Frame(0, 4, 0, 500));
-            frame.Frames.Add(MirAction.Struck, new Frame(0, 4, 0, 100));
-            frame.Frames.Add(MirAction.Die, new Frame(0, 4, 0, 100));
-            frame.Frames.Add(MirAction.Dead, new Frame(0, 4, 0, 1000));
 
             #endregion
 
@@ -2432,16 +2418,6 @@
 
             #endregion
 
-<<<<<<< HEAD
-            Effects.Add(frame = new FrameSet());
-            frame.Frames.Add(MirAction.Standing, new Frame(80, 1, 0, 500));
-            frame.Frames.Add(MirAction.Struck, new Frame(81, 3, 0, 500));
-            frame.Frames.Add(MirAction.Die, new Frame(106, 8, 0, 500));
-            frame.Frames.Add(MirAction.Dead, new Frame(113, 1, 0, 500));
-            MirAction.
-
-
-=======
             /*
              * Castle Gates             
              */
@@ -2456,7 +2432,6 @@
             frame.Frames.Add(MirAction.Dead, new Frame(113, 1, -1, 1000));
 
             #endregion
->>>>>>> f020d083
         }
     }
 
