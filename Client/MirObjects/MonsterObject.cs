--- conflicted
+++ resolved
@@ -1563,15 +1563,13 @@
                                             case Monster.FlamingMutant:
                                                 Effects.Add(new Effect(Libraries.Monsters[(ushort)Monster.FlamingMutant], 304, 6, 6 * Frame.Interval, this));
                                                 break;
-<<<<<<< HEAD
                                             case Monster.DarkOmaKing:
                                                 Effects.Add(new Effect(Libraries.Monsters[(ushort)Monster.DarkOmaKing], 1568 + (int)Direction * 4, 4, 4 * Frame.Interval, this));
-=======
+                                                break;
                                             case Monster.WaterDragon:
                                                 Point source2 = Functions.PointMove(CurrentLocation, Direction, 1);
                                                 Effect ef2 = new Effect(Libraries.Monsters[(ushort)Monster.WaterDragon], 905, 9, 900, source2, CMain.Time + 300);
                                                 MapControl.Effects.Add(ef2); 
->>>>>>> 55f01478
                                                 break;
                                         }
                                     }
@@ -2577,7 +2575,6 @@
                                                     };
                                                 }
                                                 break;
-<<<<<<< HEAD
                                             case Monster.LightningBead:
                                                 ob = MapControl.GetObject(TargetID);
                                                 if (ob != null)
@@ -2613,8 +2610,6 @@
                                                     ob.Effects.Add(new Effect(Libraries.Monsters[(ushort)Monster.ManTree], 520, 8, 1000, ob));
                                                 }
                                                 break;
-=======
->>>>>>> 55f01478
                                             case Monster.ClawBeast:
                                                 ob = MapControl.GetObject(TargetID);
                                                 if (ob != null)
