--- conflicted
+++ resolved
@@ -1750,12 +1750,8 @@
             NameColour = Color.FromArgb(reader.ReadInt32());
             Location = new Point(reader.ReadInt32(), reader.ReadInt32());
             Image = reader.ReadUInt16();
-<<<<<<< HEAD
+            grade = (ItemGrade)reader.ReadByte();
 		}
-=======
-            grade = (ItemGrade)reader.ReadByte();
-        }
->>>>>>> a4a70ded
 
         protected override void WritePacket(BinaryWriter writer)
         {
@@ -1765,12 +1761,8 @@
             writer.Write(Location.X);
             writer.Write(Location.Y);
             writer.Write(Image);
-<<<<<<< HEAD
+            writer.Write((byte)grade);
 		}
-=======
-            writer.Write((byte)grade);
-        }
->>>>>>> a4a70ded
     }
     public sealed class ObjectGold : Packet
     {
