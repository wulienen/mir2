--- conflicted
+++ resolved
@@ -11,11 +11,7 @@
     <TargetFrameworkProfile>
     </TargetFrameworkProfile>
     <FileAlignment>512</FileAlignment>
-<<<<<<< HEAD
-    <AssemblyVersion>2017.5.24.1913</AssemblyVersion>
-=======
     <AssemblyVersion>2017.5.28.1243</AssemblyVersion>
->>>>>>> fb6b4252
   </PropertyGroup>
   <PropertyGroup Condition=" '$(Configuration)|$(Platform)' == 'Debug|x86' ">
     <DebugSymbols>true</DebugSymbols>
